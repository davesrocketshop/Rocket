--- conflicted
+++ resolved
@@ -23,11 +23,7 @@
 __url__ = "https://www.davesrocketshop.com"
 
 import FreeCAD
-<<<<<<< HEAD
 import FreeCADGui
-=======
-import os
->>>>>>> cf2f18a1
 
 class RocketWorkbench ( Workbench ):
     "Rocket workbench object"
