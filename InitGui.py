--- conflicted
+++ resolved
@@ -41,7 +41,6 @@
         False if FemGui.__name__ else True
         False if femcommands.commands.__name__ else True
 
-<<<<<<< HEAD
     def _loadMaterialsModule(self):
         # load the Materials module
         import Materials
@@ -49,13 +48,12 @@
         # dummy usage to get flake8 and lgtm quiet
         False if Materials.__name__ else True
         False if MatGui.__name__ else True
-=======
+
     def _loadCfDModule(self):
         # load the CfDOF module
         import CfdOF
         # dummy usage to get flake8 and lgtm quiet
         False if CfdOF.__name__ else True
->>>>>>> 57d5b0fb
 
     def Initialize(self):
         FreeCADGui.addLanguagePath(FreeCAD.getUserAppDataDir() + "Mod/Rocket/Resources/translations")
@@ -66,15 +64,12 @@
         from PySide.QtCore import QT_TRANSLATE_NOOP
 
         self._loadFemModule()
-<<<<<<< HEAD
         self._loadMaterialsModule()
-=======
         self._loadCfDModule()
->>>>>>> 57d5b0fb
-        
+
         self.appendToolbar(QT_TRANSLATE_NOOP('Rocket', 'Rocket'),
-                        ['Rocket_Rocket', 'Rocket_Stage', 'Rocket_ParallelStage', 'Rocket_Pod', 'Rocket_NoseCone', 'Rocket_Transition', 'Rocket_BodyTube', 'Rocket_InnerTube', 'Rocket_Coupler', 'Rocket_EngineBlock', 
-                        'Rocket_CenteringRing', 'Rocket_Bulkhead', 'Rocket_Fin', 'Rocket_FinCan', 'Rocket_LaunchLug', 'Rocket_RailButton', 'Rocket_RailGuide', 
+                        ['Rocket_Rocket', 'Rocket_Stage', 'Rocket_ParallelStage', 'Rocket_Pod', 'Rocket_NoseCone', 'Rocket_Transition', 'Rocket_BodyTube', 'Rocket_InnerTube', 'Rocket_Coupler', 'Rocket_EngineBlock',
+                        'Rocket_CenteringRing', 'Rocket_Bulkhead', 'Rocket_Fin', 'Rocket_FinCan', 'Rocket_LaunchLug', 'Rocket_RailButton', 'Rocket_RailGuide',
                         #'Rocket_Parachute',
                         ])
         self.appendToolbar(QT_TRANSLATE_NOOP('Rocket', 'Rocket'),
@@ -87,12 +82,12 @@
                         # ['Separator', 'Rocket_FinFlutter', 'Rocket_FemAnalysis', 'FEM_MeshGmshFromShape', "Rocket_MaterialEditor", 'Rocket_MaterialMapping'])
                         ['Separator', 'Rocket_FinFlutter', 'Rocket_CFDAnalysis', "Rocket_MaterialEditor"])
 
-        self.appendMenu(QT_TRANSLATE_NOOP('Rocket', 'Rocket'), 
-                        ['Rocket_Rocket', 'Rocket_Stage', 'Rocket_ParallelStage', 'Rocket_Pod', 'Rocket_NoseCone', 'Rocket_Transition', 'Rocket_BodyTube', 'Rocket_InnerTube', 'Rocket_Coupler', 'Rocket_EngineBlock', 
-                        'Rocket_CenteringRing', 'Rocket_Bulkhead', 'Rocket_Fin', 'Rocket_FinCan', 'Rocket_LaunchLug', 'Rocket_RailButton', 'Rocket_RailGuide', 
+        self.appendMenu(QT_TRANSLATE_NOOP('Rocket', 'Rocket'),
+                        ['Rocket_Rocket', 'Rocket_Stage', 'Rocket_ParallelStage', 'Rocket_Pod', 'Rocket_NoseCone', 'Rocket_Transition', 'Rocket_BodyTube', 'Rocket_InnerTube', 'Rocket_Coupler', 'Rocket_EngineBlock',
+                        'Rocket_CenteringRing', 'Rocket_Bulkhead', 'Rocket_Fin', 'Rocket_FinCan', 'Rocket_LaunchLug', 'Rocket_RailButton', 'Rocket_RailGuide',
                         #'Rocket_Parachute'
                         ])
-        self.appendMenu(QT_TRANSLATE_NOOP('Rocket', 'Rocket'), 
+        self.appendMenu(QT_TRANSLATE_NOOP('Rocket', 'Rocket'),
                         ['Separator'])
         self.appendMenu([QT_TRANSLATE_NOOP("Rocket", "Rocket"),
                          QT_TRANSLATE_NOOP("Rocket", "Calculators")],
