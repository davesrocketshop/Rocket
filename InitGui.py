--- conflicted
+++ resolved
@@ -35,19 +35,14 @@
         import RocketGui
         from PySide.QtCore import QT_TRANSLATE_NOOP
         
-<<<<<<< HEAD
-        self.appendToolbar(QT_TRANSLATE_NOOP('Rocket', 'Rocket'), ['Rocket_Rocket', 'Rocket_Stage', 'Rocket_NoseCone', 'Rocket_Transition', 'Rocket_BodyTube', 'Rocket_CenteringRing', 'Rocket_Bulkhead', 'Rocket_Fin']) #, 'Rocket_FinCan'])
-        self.appendMenu(QT_TRANSLATE_NOOP('Rocket', 'Rocket'), ['Rocket_Rocket', 'Rocket_Stage', 'Rocket_NoseCone', 'Rocket_Transition', 'Rocket_BodyTube', 'Rocket_CenteringRing', 'Rocket_Bulkhead', 'Rocket_Fin']) #, 'Rocket_FinCan'])
-=======
         self.appendToolbar(QT_TRANSLATE_NOOP('Rocket', 'Rocket'),
-                        ['Rocket_NoseCone', 'Rocket_Transition', 'Rocket_BodyTube', 'Rocket_CenteringRing', 'Rocket_Bulkhead', 'Rocket_Fin', 'Separator', 'Rocket_Calculators'])
+                        ['Rocket_Rocket', 'Rocket_Stage', 'Rocket_NoseCone', 'Rocket_Transition', 'Rocket_BodyTube', 'Rocket_CenteringRing', 'Rocket_Bulkhead', 'Rocket_Fin', 'Separator', 'Rocket_Calculators'])
 
         self.appendMenu(QT_TRANSLATE_NOOP('Rocket', 'Rocket'), 
-                        ['Rocket_NoseCone', 'Rocket_Transition', 'Rocket_BodyTube', 'Rocket_CenteringRing', 'Rocket_Bulkhead', 'Rocket_Fin', 'Separator'])
+                        ['Rocket_Rocket', 'Rocket_Stage', 'Rocket_NoseCone', 'Rocket_Transition', 'Rocket_BodyTube', 'Rocket_CenteringRing', 'Rocket_Bulkhead', 'Rocket_Fin', 'Separator'])
         self.appendMenu([QT_TRANSLATE_NOOP("Rocket", "Rocket"),
                          QT_TRANSLATE_NOOP("Rocket", "Calculators")],
                         ['Rocket_CalcBlackPowder', 'Rocket_CalcParachute', 'Rocket_CalcThrustToWeight', 'Rocket_CalcVentHoles'])
->>>>>>> bc4dd09b
 
     def GetClassName(self):
         return "Gui::PythonWorkbench"
