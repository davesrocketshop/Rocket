# ***************************************************************************
# *   Copyright (c) 2021 David Carter <dcarter@davidcarter.ca>              *
# *                                                                         *
# *   This program is free software; you can redistribute it and/or modify  *
# *   it under the terms of the GNU Lesser General Public License (LGPL)    *
# *   as published by the Free Software Foundation; either version 2 of     *
# *   the License, or (at your option) any later version.                   *
# *   for detail see the LICENCE text file.                                 *
# *                                                                         *
# *   This program is distributed in the hope that it will be useful,       *
# *   but WITHOUT ANY WARRANTY; without even the implied warranty of        *
# *   MERCHANTABILITY or FITNESS FOR A PARTICULAR PURPOSE.  See the         *
# *   GNU Library General Public License for more details.                  *
# *                                                                         *
# *   You should have received a copy of the GNU Library General Public     *
# *   License along with this program; if not, write to the Free Software   *
# *   Foundation, Inc., 59 Temple Place, Suite 330, Boston, MA  02111-1307  *
# *   USA                                                                   *
# *                                                                         *
# ***************************************************************************

__author__ = "David Carter"
__url__ = "https://www.davesrocketshop.com"

class RocketWorkbench ( Workbench ):
    "Rocket workbench object"
    Icon = FreeCAD.getUserAppDataDir() + "Mod/Rocket/Resources/icons/RocketWorkbench.svg"
    MenuText = "Rocket"
    ToolTip = "Rocket workbench"

    def Initialize(self):
        FreeCADGui.addLanguagePath(FreeCAD.getUserAppDataDir() + "Mod/Rocket/Resources/translations")

        # load the module
        import RocketGui
        import SketcherGui
        from PySide.QtCore import QT_TRANSLATE_NOOP
        
        self.appendToolbar(QT_TRANSLATE_NOOP('Rocket', 'Rocket'),
<<<<<<< HEAD
                        ['Rocket_NoseCone', 'Rocket_Transition', 'Rocket_BodyTube', 'Rocket_CenteringRing', 'Rocket_Bulkhead', 'Rocket_Fin', 'Rocket_FinCan', 'Rocket_LaunchGuides', 
                        'Separator', 'Rocket_Calculators', 'Separator', 'Rocket_NewSketch', 'Sketcher_EditSketch'])

        self.appendMenu(QT_TRANSLATE_NOOP('Rocket', 'Rocket'), 
                        ['Rocket_NoseCone', 'Rocket_Transition', 'Rocket_BodyTube', 'Rocket_CenteringRing', 'Rocket_Bulkhead', 'Rocket_Fin', 'Rocket_FinCan'])
=======
                        ['Rocket_Rocket', 'Rocket_Stage', 'Rocket_ParallelStage', 'Rocket_NoseCone', 'Rocket_Transition', 'Rocket_Pod', 'Rocket_BodyTubes', 'Rocket_CenteringRing', 'Rocket_Bulkhead', 'Rocket_Fin', 'Rocket_LaunchGuides', 
                        'Separator', 'Rocket_MoveUp', 'Rocket_MoveDown', 'Rocket_Edit', 'Rocket_Delete',
                        'Separator', 'Rocket_Calculators', 'Separator', 'Rocket_NewSketch', 'Sketcher_EditSketch'])

        self.appendMenu(QT_TRANSLATE_NOOP('Rocket', 'Rocket'), 
                        ['Rocket_Rocket', 'Rocket_Stage', 'Rocket_ParallelStage', 'Rocket_NoseCone', 'Rocket_Transition', 'Rocket_Pod'])
        self.appendMenu([QT_TRANSLATE_NOOP('Rocket', 'Rocket'), 
                         QT_TRANSLATE_NOOP("Rocket", "Body Tubes")],
                        ['Rocket_BodyTube', 'Rocket_Coupler', 'Rocket_InnerTube'])
        self.appendMenu(QT_TRANSLATE_NOOP('Rocket', 'Rocket'), 
                        ['Rocket_CenteringRing', 'Rocket_Bulkhead', 'Rocket_Fin'])
>>>>>>> 48e609f8
        self.appendMenu([QT_TRANSLATE_NOOP('Rocket', 'Rocket'), 
                         QT_TRANSLATE_NOOP("Rocket", "Launch Guides")],
                        ['Rocket_LaunchLug', 'Rocket_RailButton', 'Rocket_RailGuide'])
        self.appendMenu(QT_TRANSLATE_NOOP('Rocket', 'Rocket'), 
                        ['Separator'])
        self.appendMenu([QT_TRANSLATE_NOOP("Rocket", "Rocket"),
                         QT_TRANSLATE_NOOP("Rocket", "Calculators")],
                        ['Rocket_CalcBlackPowder', 'Rocket_CalcParachute', 'Rocket_CalcThrustToWeight', 'Rocket_CalcVentHoles'])

    def GetClassName(self):
        return "Gui::PythonWorkbench"

Gui.addWorkbench(RocketWorkbench())<|MERGE_RESOLUTION|>--- conflicted
+++ resolved
@@ -37,25 +37,17 @@
         from PySide.QtCore import QT_TRANSLATE_NOOP
         
         self.appendToolbar(QT_TRANSLATE_NOOP('Rocket', 'Rocket'),
-<<<<<<< HEAD
-                        ['Rocket_NoseCone', 'Rocket_Transition', 'Rocket_BodyTube', 'Rocket_CenteringRing', 'Rocket_Bulkhead', 'Rocket_Fin', 'Rocket_FinCan', 'Rocket_LaunchGuides', 
-                        'Separator', 'Rocket_Calculators', 'Separator', 'Rocket_NewSketch', 'Sketcher_EditSketch'])
-
-        self.appendMenu(QT_TRANSLATE_NOOP('Rocket', 'Rocket'), 
-                        ['Rocket_NoseCone', 'Rocket_Transition', 'Rocket_BodyTube', 'Rocket_CenteringRing', 'Rocket_Bulkhead', 'Rocket_Fin', 'Rocket_FinCan'])
-=======
-                        ['Rocket_Rocket', 'Rocket_Stage', 'Rocket_ParallelStage', 'Rocket_NoseCone', 'Rocket_Transition', 'Rocket_Pod', 'Rocket_BodyTubes', 'Rocket_CenteringRing', 'Rocket_Bulkhead', 'Rocket_Fin', 'Rocket_LaunchGuides', 
+                        ['Rocket_Rocket', 'Rocket_Stage', 'Rocket_ParallelStage', 'Rocket_NoseCone', 'Rocket_Transition', 'Rocket_Pod', 'Rocket_BodyTubes', 'Rocket_CenteringRing', 'Rocket_Bulkhead', 'Rocket_Fin', 'Rocket_FinCan', 'Rocket_LaunchGuides', 
                         'Separator', 'Rocket_MoveUp', 'Rocket_MoveDown', 'Rocket_Edit', 'Rocket_Delete',
                         'Separator', 'Rocket_Calculators', 'Separator', 'Rocket_NewSketch', 'Sketcher_EditSketch'])
 
         self.appendMenu(QT_TRANSLATE_NOOP('Rocket', 'Rocket'), 
-                        ['Rocket_Rocket', 'Rocket_Stage', 'Rocket_ParallelStage', 'Rocket_NoseCone', 'Rocket_Transition', 'Rocket_Pod'])
+                        ['Rocket_Rocket', 'Rocket_Stage', 'Rocket_ParallelStage', 'Rocket_NoseCone', 'Rocket_Transition', 'Rocket_Pod', 'Rocket_BodyTube', 'Rocket_CenteringRing', 'Rocket_Bulkhead', 'Rocket_Fin', 'Rocket_FinCan'])
         self.appendMenu([QT_TRANSLATE_NOOP('Rocket', 'Rocket'), 
                          QT_TRANSLATE_NOOP("Rocket", "Body Tubes")],
                         ['Rocket_BodyTube', 'Rocket_Coupler', 'Rocket_InnerTube'])
         self.appendMenu(QT_TRANSLATE_NOOP('Rocket', 'Rocket'), 
                         ['Rocket_CenteringRing', 'Rocket_Bulkhead', 'Rocket_Fin'])
->>>>>>> 48e609f8
         self.appendMenu([QT_TRANSLATE_NOOP('Rocket', 'Rocket'), 
                          QT_TRANSLATE_NOOP("Rocket", "Launch Guides")],
                         ['Rocket_LaunchLug', 'Rocket_RailButton', 'Rocket_RailGuide'])
