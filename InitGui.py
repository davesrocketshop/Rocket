--- conflicted
+++ resolved
@@ -24,11 +24,6 @@
 
 import FreeCAD
 import FreeCADGui
-<<<<<<< HEAD
-=======
-
-# import Fem # Requires the FEM workbench to be loaded
->>>>>>> 47ae5f57
 
 class RocketWorkbench ( Workbench ):
     "Rocket workbench object"
@@ -70,20 +65,12 @@
         from DraftTools import translate
 
         self._loadFemModule()
-<<<<<<< HEAD
         self._loadMaterialsModule()
         self._loadCfDModule()
 
-        self.appendToolbar(QT_TRANSLATE_NOOP('Rocket', 'Rocket'),
+        self.appendToolbar(translate('Rocket', 'Rocket'),
                         ['Rocket_Rocket', 'Rocket_Stage', 'Rocket_ParallelStage', 'Rocket_Pod', 'Rocket_NoseCone', 'Rocket_Transition', 'Rocket_BodyTube', 'Rocket_InnerTube', 'Rocket_Coupler', 'Rocket_EngineBlock',
                         'Rocket_CenteringRing', 'Rocket_Bulkhead', 'Rocket_Fin', 'Rocket_FinCan', 'Rocket_LaunchLug', 'Rocket_RailButton', 'Rocket_RailGuide',
-=======
-        
-        self.appendToolbar(translate('Rocket', 'Rocket'),
-                        ['Rocket_Rocket', 'Rocket_Stage', 'Rocket_ParallelStage', 'Rocket_Pod', 'Rocket_NoseCone', 'Rocket_Transition', 'Rocket_BodyTube', 'Rocket_InnerTube', 'Rocket_Coupler', 'Rocket_EngineBlock', 
-                        'Rocket_CenteringRing', 'Rocket_Bulkhead', 'Rocket_Fin', 'Rocket_FinCan', 'Rocket_LaunchLug', 'Rocket_RailButton', 'Rocket_RailGuide', 
->>>>>>> 47ae5f57
-                        #'Rocket_Parachute',
                         ])
         self.appendToolbar(translate('Rocket', 'Rocket'),
                         ['Separator', 'Rocket_MoveUp', 'Rocket_MoveDown'])
@@ -95,21 +82,12 @@
                         # ['Separator', 'Rocket_FinFlutter', 'Rocket_FemAnalysis', 'FEM_MeshGmshFromShape', "Rocket_MaterialEditor", 'Rocket_MaterialMapping'])
                         ['Separator', 'Rocket_FinFlutter', 'Rocket_CFDAnalysis', "Rocket_MaterialEditor"])
 
-<<<<<<< HEAD
-        self.appendMenu(QT_TRANSLATE_NOOP('Rocket', 'Rocket'),
+        self.appendMenu(translate('Rocket', 'Rocket'),
                         ['Rocket_Rocket', 'Rocket_Stage', 'Rocket_ParallelStage', 'Rocket_Pod', 'Rocket_NoseCone', 'Rocket_Transition', 'Rocket_BodyTube', 'Rocket_InnerTube', 'Rocket_Coupler', 'Rocket_EngineBlock',
                         'Rocket_CenteringRing', 'Rocket_Bulkhead', 'Rocket_Fin', 'Rocket_FinCan', 'Rocket_LaunchLug', 'Rocket_RailButton', 'Rocket_RailGuide',
                         #'Rocket_Parachute'
                         ])
-        self.appendMenu(QT_TRANSLATE_NOOP('Rocket', 'Rocket'),
-=======
-        self.appendMenu(translate('Rocket', 'Rocket'), 
-                        ['Rocket_Rocket', 'Rocket_Stage', 'Rocket_ParallelStage', 'Rocket_Pod', 'Rocket_NoseCone', 'Rocket_Transition', 'Rocket_BodyTube', 'Rocket_InnerTube', 'Rocket_Coupler', 'Rocket_EngineBlock', 
-                        'Rocket_CenteringRing', 'Rocket_Bulkhead', 'Rocket_Fin', 'Rocket_FinCan', 'Rocket_LaunchLug', 'Rocket_RailButton', 'Rocket_RailGuide', 
-                        #'Rocket_Parachute'
-                        ])
-        self.appendMenu(translate('Rocket', 'Rocket'), 
->>>>>>> 47ae5f57
+        self.appendMenu(translate('Rocket', 'Rocket'),
                         ['Separator'])
         self.appendMenu([translate("Rocket", "Rocket"),
                          translate("Rocket", "Calculators")],
@@ -122,10 +100,6 @@
     def GetClassName(self):
         return "Gui::PythonWorkbench"
 
-<<<<<<< HEAD
 FreeCADGui.addWorkbench(RocketWorkbench())
 
-FreeCAD.__unit_test__ += ["TestRocketGui"]
-=======
-FreeCADGui.addWorkbench(RocketWorkbench())
->>>>>>> 47ae5f57
+FreeCAD.__unit_test__ += ["TestRocketGui"]