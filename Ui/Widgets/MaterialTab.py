--- conflicted
+++ resolved
@@ -33,14 +33,7 @@
 import MatGui
 
 from PySide import QtGui
-<<<<<<< HEAD
-try:
-    from PySide6.QtWidgets import QGridLayout, QVBoxLayout, QSizePolicy
-except:
-    from PySide.QtWidgets import QGridLayout, QVBoxLayout, QSizePolicy
-=======
 from PySide.QtWidgets import QGridLayout, QVBoxLayout, QSizePolicy
->>>>>>> cf2f18a1
 
 from Rocket.Material import Material
 
