# ***************************************************************************
# *   Copyright (c) 2023-2024 David Carter <dcarter@davidcarter.ca>         *
# *                                                                         *
# *   This program is free software; you can redistribute it and/or modify  *
# *   it under the terms of the GNU Lesser General Public License (LGPL)    *
# *   as published by the Free Software Foundation; either version 2 of     *
# *   the License, or (at your option) any later version.                   *
# *   for detail see the LICENCE text file.                                 *
# *                                                                         *
# *   This program is distributed in the hope that it will be useful,       *
# *   but WITHOUT ANY WARRANTY; without even the implied warranty of        *
# *   MERCHANTABILITY or FITNESS FOR A PARTICULAR PURPOSE.  See the         *
# *   GNU Library General Public License for more details.                  *
# *                                                                         *
# *   You should have received a copy of the GNU Library General Public     *
# *   License along with this program; if not, write to the Free Software   *
# *   Foundation, Inc., 59 Temple Place, Suite 330, Boston, MA  02111-1307  *
# *   USA                                                                   *
# *                                                                         *
# ***************************************************************************
"""Class for drawing material tab"""

__title__ = "FreeCAD Material Tab"
__author__ = "David Carter"
__url__ = "https://www.davesrocketshop.com"
    

import FreeCADGui

from DraftTools import translate

import Materials
import MatGui

from PySide import QtGui
from PySide2.QtWidgets import QGridLayout, QVBoxLayout, QSizePolicy

from Rocket.Material import Material

class MaterialTab(QtGui.QWidget):

    def __init__(self, parent=None):
        super().__init__(parent)

        self.setTabMaterial()

    def setTabMaterial(self):
        print("setTabMaterialV22()")
        self.materialManager = Materials.MaterialManager()

        ui = FreeCADGui.UiLoader()

<<<<<<< HEAD
        self.materialTree = ui.createWidget("MatGui::MaterialTreeWidget")
        self.materialTreeWidget = MatGui.MaterialTreeWidget(self.materialTreeW)
        self.materialTree.onMaterial.connect(self.onMaterial)

        filters = []
        filterPhysical = Materials.MaterialFilter()
        filterPhysical.Name = "Physical Materials"
        filterPhysical.RequiredModelsComplete = [Materials.UUIDs.Density]

        filterAppearance = Materials.MaterialFilter()
        filterAppearance.Name = "Appearance Materials"
        filterAppearance.RequiredModelsComplete = [Materials.UUIDs.BasicRendering]

        filterAll = Materials.MaterialFilter()
        filterAll.Name = "All Materials"

        filters = [filterPhysical, filterAppearance, filterAll]
        self.materialTreeWidget.setFilter(filters)
        self.materialTreeWidget.selectFilter("Physical Materials")
=======
        self.materialTreeWidget = ui.createWidget("MatGui::MaterialTreeWidget")
        self.materialTreePy = MatGui.MaterialTreeWidget(self.materialTreeWidget)
        self.materialTreeWidget.onMaterial.connect(self.onMaterial)
>>>>>>> dac8d5a2
        
        row = 0
        grid = QGridLayout()

        grid.addWidget(self.materialTree, row, 0)
        row += 1

        layout = QVBoxLayout()
        layout.addItem(grid)
        layout.addItem(QtGui.QSpacerItem(0,0, QSizePolicy.Expanding, QSizePolicy.Expanding))

        self.setLayout(layout)
        
    def transferTo(self, obj):
        "Transfer from the dialog to the object"
        obj.ShapeMaterial = self.materialManager.getMaterial(self.uuid)

    def transferFrom(self, obj):
        "Transfer from the object to the dialog"
<<<<<<< HEAD
        if oldMaterials():
            self.updateMaterials()
            self.materialPresetCombo.setCurrentText(obj.Material)
        else:
            self.uuid = obj.materialTreeWidget.UUID
            self.materialTreeWidget.UUID = self.uuid
=======
        self.uuid = obj.ShapeMaterial.UUID
        print("UUID = {0}".format(self.uuid))
        print(self.materialTreePy)
        self.materialTreePy.UUID = self.uuid
>>>>>>> dac8d5a2
    
    def updateMaterials(self):
        "fills the combo with the existing FCMat cards"
        self.materialPresetCombo.addItem('')
        cards = Material.materialDictionary()
        if cards:
            for k in sorted(cards.keys()):
                self.materialPresetCombo.addItem(k)

    def onMaterial(self, uuid):
        print("Selected '{0}'".format(uuid))
        self.uuid = uuid<|MERGE_RESOLUTION|>--- conflicted
+++ resolved
@@ -50,10 +50,9 @@
 
         ui = FreeCADGui.UiLoader()
 
-<<<<<<< HEAD
-        self.materialTree = ui.createWidget("MatGui::MaterialTreeWidget")
-        self.materialTreeWidget = MatGui.MaterialTreeWidget(self.materialTreeW)
-        self.materialTree.onMaterial.connect(self.onMaterial)
+        self.materialTreeWidget = ui.createWidget("MatGui::MaterialTreeWidget")
+        self.materialTreePy = MatGui.MaterialTreeWidget(self.materialTreeWidget)
+        self.materialTreeWidget.onMaterial.connect(self.onMaterial)
 
         filters = []
         filterPhysical = Materials.MaterialFilter()
@@ -68,13 +67,8 @@
         filterAll.Name = "All Materials"
 
         filters = [filterPhysical, filterAppearance, filterAll]
-        self.materialTreeWidget.setFilter(filters)
-        self.materialTreeWidget.selectFilter("Physical Materials")
-=======
-        self.materialTreeWidget = ui.createWidget("MatGui::MaterialTreeWidget")
-        self.materialTreePy = MatGui.MaterialTreeWidget(self.materialTreeWidget)
-        self.materialTreeWidget.onMaterial.connect(self.onMaterial)
->>>>>>> dac8d5a2
+        self.materialTreePy.setFilter(filters)
+        self.materialTreePy.selectFilter("Physical Materials")
         
         row = 0
         grid = QGridLayout()
@@ -94,19 +88,10 @@
 
     def transferFrom(self, obj):
         "Transfer from the object to the dialog"
-<<<<<<< HEAD
-        if oldMaterials():
-            self.updateMaterials()
-            self.materialPresetCombo.setCurrentText(obj.Material)
-        else:
-            self.uuid = obj.materialTreeWidget.UUID
-            self.materialTreeWidget.UUID = self.uuid
-=======
         self.uuid = obj.ShapeMaterial.UUID
         print("UUID = {0}".format(self.uuid))
         print(self.materialTreePy)
         self.materialTreePy.UUID = self.uuid
->>>>>>> dac8d5a2
     
     def updateMaterials(self):
         "fills the combo with the existing FCMat cards"
