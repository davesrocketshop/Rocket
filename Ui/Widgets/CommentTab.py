--- conflicted
+++ resolved
@@ -28,14 +28,7 @@
 from DraftTools import translate
 
 from PySide import QtGui
-<<<<<<< HEAD
-try:
-    from PySide6.QtWidgets import QVBoxLayout, QTextEdit
-except:
-    from PySide2.QtWidgets import QVBoxLayout, QTextEdit
-=======
 from PySide.QtWidgets import QVBoxLayout, QTextEdit
->>>>>>> cf2f18a1
 
 class CommentTab(QtGui.QWidget):
 
