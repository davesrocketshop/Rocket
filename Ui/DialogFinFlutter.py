# ***************************************************************************
# *   Copyright (c) 2021-2025 David Carter <dcarter@davidcarter.ca>         *
# *                                                                         *
# *   This program is free software; you can redistribute it and/or modify  *
# *   it under the terms of the GNU Lesser General Public License (LGPL)    *
# *   as published by the Free Software Foundation; either version 2 of     *
# *   the License, or (at your option) any later version.                   *
# *   for detail see the LICENCE text file.                                 *
# *                                                                         *
# *   This program is distributed in the hope that it will be useful,       *
# *   but WITHOUT ANY WARRANTY; without even the implied warranty of        *
# *   MERCHANTABILITY or FITNESS FOR A PARTICULAR PURPOSE.  See the         *
# *   GNU Library General Public License for more details.                  *
# *                                                                         *
# *   You should have received a copy of the GNU Library General Public     *
# *   License along with this program; if not, write to the Free Software   *
# *   Foundation, Inc., 59 Temple Place, Suite 330, Boston, MA  02111-1307  *
# *   USA                                                                   *
# *                                                                         *
# ***************************************************************************
"""Class for Fin Flutter calculator"""

__title__ = "FreeCAD Fin Flutter Calculator"
__author__ = "David Carter"
__url__ = "https://www.davesrocketshop.com"

import FreeCAD
import FreeCADGui
import Materials
import MatGui
import math
import numpy as np
import os

import matplotlib.pyplot as plt
from matplotlib.backends.backend_qt5agg import FigureCanvas
from matplotlib.figure import Figure

translate = FreeCAD.Qt.translate

from PySide import QtGui, QtCore
from PySide.QtWidgets import QDialog, QVBoxLayout, QHBoxLayout, QGridLayout, QSizePolicy

from Analyzers.FinFlutter import FinFlutter

from Rocket.Constants import ATMOS_POF_615, ATMOS_USSA, ATMOS_COESA_GEOMETRIC, ATMOS_COESA_GEOPOTENTIAL

from Ui.UIPaths import getUIPath
from Ui.UiDialog import UiDialog
from Ui.Widgets.RocketQuantityField import FORMAT_ALTITUDE, FORMAT_PRESSURE, FORMAT_VELOCITY

class DialogFinFlutter(UiDialog):
    def __init__(self, fin) -> None:
        super().__init__("DialogFinFlutter", "DialogFinFlutter.ui")

        self._fin = fin
        self._flutter = FinFlutter(fin)
        self._materials = []
        self._cards = None
        self._material = None

        self._materialManager = Materials.MaterialManager()
        doc = FreeCADGui.ActiveDocument.Document
        self._schemas = doc.getEnumerationsOfProperty("UnitSystem")

        self.initUI()
        self._setSeries()
        self.updateFlutter()

    def _isMetricUnitPref(self) -> bool:
        param = FreeCAD.ParamGet("User parameter:BaseApp/Preferences/Units")
        ignore = param.GetBool("IgnoreProjectSchema", False)
        if ignore:
            schema = param.GetInt('UserSchema', 0)
        else:
            doc = FreeCADGui.ActiveDocument.Document
            schema = self._schemas.index(doc.UnitSystem)
        if schema in [2,3,5,7]:
            return False

        return True

    def _shearUnits(self) -> str:
        if self._isMetricUnitPref():
            return "GPa"
        return "psi"

    def _heightUnits(self) -> str:
        if self._isMetricUnitPref():
            return "m"
        return "ft"

    def _velocityUnits(self) -> str:
        if self._isMetricUnitPref():
            return "m/s"
        return "ft/s"

    def initUI(self) -> None:
        super().initUI()

        ui = FreeCADGui.UiLoader()

        # create our window
        self._ui.setWindowTitle(translate('Rocket', "Fin Flutter Analysis"))
        self._ui.resize(QtCore.QSize(640,700).expandedTo(self.minimumSizeHint())) # sets size of the widget
        # self._ui.setWindowFlags(QtCore.Qt.WindowStaysOnTopHint)

        # self._ui.materialGroup.setSizePolicy(QSizePolicy.MinimumExpanding, QSizePolicy.Minimum)

        self.materialTreeWidget = ui.createWidget("MatGui::MaterialTreeWidget")
        self.materialTreePy = MatGui.MaterialTreeWidget(self.materialTreeWidget)

        # Create the filters
        self.filter = Materials.MaterialFilter()
        self.filter.Name = "Isotropic Linear Elastic"
        self.filter.RequiredModels = [Materials.UUIDs().IsotropicLinearElastic]
        self.allFilter = Materials.MaterialFilter()
        self.allFilter.Name = "All"
        self.materialTreePy.setFilter([self.filter, self.allFilter])

        self._ui.materialGridLayout.replaceWidget(self._ui.materialTreeWidget, self.materialTreeWidget)

        self._ui.shearInput.unit = self._shearUnits()
        self._ui.shearInput.format = FORMAT_PRESSURE
        self._ui.shearInput.quantity = FreeCAD.Units.Quantity("2.620008e+9Pa")

        self._ui.calculatedCheckbox.setCheckState(QtCore.Qt.Unchecked)

        self._ui.youngsInput.unit = self._shearUnits()
        self._ui.youngsInput.format = FORMAT_PRESSURE
        self._ui.youngsInput.quantity = FreeCAD.Units.Quantity("2.620008e+9Pa")
        self._ui.youngsInput.setEnabled(False)

        self._ui.poissonInput.setText("0.0")
        self._ui.poissonInput.setEnabled(False)

        # Launch conditions
        self.fillLaunchSiteCombo()
        self._ui.launchSiteAltitudeInput.unit = self._heightUnits()
        self._ui.launchSiteAltitudeInput.format = FORMAT_ALTITUDE
        self._ui.launchSiteAltitudeInput.setText("0 m")

        self.fillTemperatureUnitsCombo()
        # self._ui.launchTemperatureInput.unit = FreeCAD.Units.Temperature
        self._ui.launchTemperatureInput.setText("15.0")

        self.fillAtmosphericModelCombo()

        self.fillAltitudeCombo()

        self._ui.speedInput.unit = self._velocityUnits()
        self._ui.speedInput.format = FORMAT_VELOCITY
        self._ui.speedInput.quantity = FreeCAD.Units.Quantity("0.0 m/s")
        self._ui.altitudeInput.unit = self._heightUnits()
        self._ui.altitudeInput.format = FORMAT_ALTITUDE
        self._ui.altitudeInput.quantity = FreeCAD.Units.Quantity("914.4 m")

        # Creating graph
        plt.rcParams['figure.constrained_layout.use'] = True
        plt.rcParams["figure.facecolor"] = 'white'
        plt.rcParams["figure.edgecolor"] = 'white'
        plt.rcParams["axes.facecolor"] = 'white'
        self.static_canvas = FigureCanvas(Figure(figsize=(5,3)))

        self._static_ax = self.static_canvas.figure.subplots()
        t = np.linspace(0, 10, 501)
        self._flutterLine, = self._static_ax.plot(t, t, label=translate('Rocket', "Flutter"))
        self._divergenceLine, = self._static_ax.plot(t, t, label=translate('Rocket', "Divergence"))
        self._cursorLine, = self._static_ax.plot([0,0], [0,0])
        if self._isMetricUnitPref():
            self._static_ax.set_xlabel(translate('Rocket', "Altitude (km AGL)"))
            self._static_ax.set_ylabel(translate('Rocket', "Velocity (m/s)"))
        else:
            self._static_ax.set_xlabel(translate('Rocket', "Altitude (x1000 ft AGL)"))
            self._static_ax.set_ylabel(translate('Rocket', "Velocity (ft/s)"))
        self._static_ax.grid(visible=True)
        # self._static_ax.set_title("Flutter")
        self._static_ax.legend()

        self._ui.flutterGroupLayout.replaceWidget(self._ui.widgetGraph, self.static_canvas)

        # flutter and divergence min/max
        self._yMin = 0
        self._yMax = 0

        self._ui.flutterInput.unit = self._velocityUnits() #FreeCAD.Units.Velocity
<<<<<<< HEAD
        self._ui.flutterInput.quantity = FreeCAD.Units.Quantity("0 m/s")
=======
        self._ui.flutterInput.setText("0")
>>>>>>> 58987c1f
        self._ui.flutterInput.setReadOnly(True)

        self._ui.divergenceInput.unit = self._velocityUnits()
        self._ui.divergenceInput.quantity = FreeCAD.Units.Quantity("0 m/s")
        self._ui.divergenceInput.setReadOnly(True)

        self._ui.flutterMachInput.setText("0")
        self._ui.flutterMachInput.setReadOnly(True)
        self._ui.flutterMarginInput.setText("0 %")
        self._ui.flutterMarginInput.setReadOnly(True)

        self._ui.divergenceMachInput.setText("0")
        self._ui.divergenceMachInput.setReadOnly(True)
        self._ui.divergenceMarginInput.setText("0 %")
        self._ui.divergenceMarginInput.setReadOnly(True)

        self.materialTreeWidget.onMaterial.connect(self.onMaterial)
        self.materialTreeWidget.onExpanded.connect(self.onExpanded)
        self._ui.assignMaterialButton.clicked.connect(self.onAssignMaterial)
        self._ui.calculatedCheckbox.clicked.connect(self.onCalculated)
<<<<<<< HEAD
        self._ui.shearInput.quantityChanged.connect(self.onShear)
        self._ui.youngsInput.quantityChanged.connect(self.onYoungs)
=======
        self._ui.tipToTipCheckbox.clicked.connect(self.onTipToTip)
        self._ui.shearInput.textEdited.connect(self.onShear)
        self._ui.youngsInput.textEdited.connect(self.onYoungs)
>>>>>>> 58987c1f
        self._ui.poissonInput.textEdited.connect(self.onPoisson)

        self._ui.launchSiteCombo.currentTextChanged.connect(self.onLaunchSite)
        self._ui.temperatureUnitsCombo.currentTextChanged.connect(self.onTemperatureUnits)
        self._ui.launchTemperatureInput.textEdited.connect(self.onLaunchTemperature)
        self._ui.atmosphericModelCombo.currentTextChanged.connect(self.onAtmosphericModel)

        self._ui.speedInput.quantityChanged.connect(self.onSpeed)
        self._ui.altitudeInput.quantityChanged.connect(self.onAltitude)
        self._ui.maxAltitudeCombo.currentTextChanged.connect(self.onMaxAltitude)
        self._ui.altitudeSlider.valueChanged.connect(self.onSlider)

        self.restoreParameters()
        self._setSlider()

        self.update()

        # now make the window visible
        self._ui.show()

    def transferFrom(self) -> None:
        "Transfer from the object to the dialog"
        self.materialTreePy.UUID = self._fin.ShapeMaterial.UUID
        self._material = self._fin.ShapeMaterial

    def tempToKelvin(self, temperature : float, units : str) -> float:
        if units == 'F':
            return (temperature - 32) * 5 / 9 + 273.15
        elif units == 'C':
            return temperature + 273.15
        return temperature

    def _getModulus(self) -> float:
        return float(FreeCAD.Units.Quantity(str(self._ui.shearInput.text())))

    def _formatFloat(self, value : float, units : str, metric : str, imperial : str) -> str:
        quantity = FreeCAD.Units.Quantity(f"{value:.8g} {units}")
        return f"{float(quantity.getValueAs(FreeCAD.Units.Quantity(metric))):.4f} {metric}, " \
            f"{float(quantity.getValueAs(FreeCAD.Units.Quantity(imperial))):.4f} {imperial}"

    def _setSeries(self) -> None:

        modulus = self._getModulus()
        if self._ui.tipToTipCheckbox.isChecked():
            # Approximate tip to tip reinforcment by doubling shear modulus
            modulus *= 2.0
        maxHeight = int(FreeCAD.Units.Quantity(self._ui.maxAltitudeCombo.currentText()).getValueAs(FreeCAD.Units.Quantity(self._heightUnits())) / 1000)
        launchHeight = float(self._ui.launchSiteAltitudeInput.quantity.Value) / 1000.0 # in meters

        temperatureUnits = self._ui.temperatureUnitsCombo.currentText()
        if self._ui.defaultTemperatureCheckbox.isChecked():
            launchTemperature = (15 + 273.15)
        else:
            launchTemperature = self.tempToKelvin(float(self._ui.launchTemperatureInput.text()), temperatureUnits)
        atmosphericModel = self.getAtmosphericModel()

        x_axis = []
        flutterSeries = []
        divergenceSeries = []
        for i in range(0, maxHeight+1):
            altitude = FreeCAD.Units.Quantity(f"{float(i * 1000.0)} {self._heightUnits()}").Value / 1000.0 # to m
            flutter = self._flutter.flutterPOF615(atmosphericModel, altitude, modulus, launchHeight, launchTemperature)
            divergence = self._flutter.divergence(atmosphericModel, altitude, modulus, launchHeight, launchTemperature)
            # Getting the data
            x = float(i)
            x_axis.append(x)

            quantity = FreeCAD.Units.Quantity(f"{float(flutter[1])} m/s")
            flutterY = quantity.getValueAs(FreeCAD.Units.Quantity(self._velocityUnits())).Value
            if x >= 0:
                if (flutterY >=0):
                    flutterSeries.append(flutterY)
                else:
                    flutterSeries.append(0)

            quantity = FreeCAD.Units.Quantity(f"{float(divergence[1])} m/s")
            divergenceY = quantity.getValueAs(FreeCAD.Units.Quantity(self._velocityUnits())).Value
            if x >= 0:
                if (divergenceY >=0):
                    divergenceSeries.append(divergenceY)
                else:
                    divergenceSeries.append(0)

            if (i == 0):
                self._yMin = min(flutterY, divergenceY)
            else:
                self._yMax = max(flutterY, divergenceY)

        self._flutterLine.set_data(x_axis, flutterSeries)
        self._divergenceLine.set_data(x_axis, divergenceSeries)

        self.showSlider() # calls _redraw()
        # self._redraw()

    def _redraw(self) -> None:
        # recompute the ax.dataLim
        self._static_ax.relim()
        # update ax.viewLim using the new dataLim
        self._static_ax.autoscale()

        self.static_canvas.draw()

    def fillLaunchSiteCombo(self) -> None:
        filename = os.path.join(getUIPath(), 'Resources', 'data', 'launch-sites.txt')
        altitude = 0
        self._ui.launchSiteCombo.addItem('', altitude)
        with open(filename, 'r', encoding="utf-8") as file:
            for line in file:
                if not line.startswith('#'):
                    data = line.split(":")
                    if len(data) >= 4:
                        if data[3]:
                            altitude = int(data[3])
                        else:
                            altitude = 0
                        self._ui.launchSiteCombo.addItem(data[0], altitude)

    def fillTemperatureUnitsCombo(self) -> None:
        self._ui.temperatureUnitsCombo.addItem('C')
        self._ui.temperatureUnitsCombo.addItem('F')
        self._ui.temperatureUnitsCombo.addItem('K')
        if self._isMetricUnitPref():
            self._ui.temperatureUnitsCombo.setCurrentText('C')
        else:
            self._ui.temperatureUnitsCombo.setCurrentText('F')

    def fillAtmosphericModelCombo(self) -> None:
        self._ui.atmosphericModelCombo.addItem(translate("Rocket", "Peak of Flight 615"), ATMOS_POF_615)
        self._ui.atmosphericModelCombo.addItem(translate("Rocket", "US Standard Atmosphere (USSA) 1976"), ATMOS_USSA)
        self._ui.atmosphericModelCombo.addItem(
            translate("Rocket", "Committee on Extension to the Standard Atmosphere (COESA) 1976 - Geometric"),
            ATMOS_COESA_GEOMETRIC)
        self._ui.atmosphericModelCombo.addItem(
            translate("Rocket", "Committee on Extension to the Standard Atmosphere (COESA) 1976 - Geopotential"),
            ATMOS_COESA_GEOPOTENTIAL)

    def fillAltitudeCombo(self) -> None:
        self._ui.maxAltitudeCombo.addItem("{0:d}".format(1000) + ' ' + self._heightUnits())
        self._ui.maxAltitudeCombo.addItem("{0:d}".format(5000) + ' ' + self._heightUnits())
        for i in range(10, 110, 10):
            self._ui.maxAltitudeCombo.addItem("{0:d}".format(i * 1000) + ' ' + self._heightUnits())
        self._ui.maxAltitudeCombo.setCurrentText("{0:d}".format(10000) + ' ' + self._heightUnits())

    def getAtmosphericModel(self) -> int:
        return int(self._ui.atmosphericModelCombo.currentData())

    def setShearSpecified(self) -> None:
        self._ui.shearInput.setEnabled(True)
        self._ui.calculatedCheckbox.setChecked(False)

        self._ui.youngsInput.setEnabled(False)
        self._ui.poissonInput.setEnabled(False)

    def setShearCalculated(self) -> None:
        self._ui.shearInput.setEnabled(False)
        self._ui.calculatedCheckbox.setChecked(True)

        self._ui.youngsInput.setEnabled(True)
        self._ui.poissonInput.setEnabled(True)

    def calculateShear(self) -> None:
        young = float(FreeCAD.Units.Quantity(self._ui.youngsInput.text()).getValueAs(FreeCAD.Units.Pascal))
        poisson = float(FreeCAD.Units.Quantity(self._ui.poissonInput.text()))
        shear = self._flutter.shearModulus(young, poisson)

        self._ui.shearInput.setText(FreeCAD.Units.Quantity(str(shear) + " Pa").UserString)

    def interpolateProperties(self) -> None:
        """ Infer missing properties from those available """
        shearModulus = self._material.getPhysicalValue("ShearModulus")
        youngsModulus = self._material.getPhysicalValue("YoungsModulus")
        poissonRatio = self._material.getPhysicalValue("PoissonRatio")
        hasShear = not (shearModulus is None or math.isnan(shearModulus))
        hasYoungs = not (youngsModulus is None or math.isnan(youngsModulus))
        hasPoisson = not (poissonRatio is None or math.isnan(poissonRatio))
        if hasShear:
            self._ui.shearInput.setText(self._formatPressure(FreeCAD.Units.Quantity(shearModulus)))
        else:
            self._ui.shearInput.setText(self._formatPressure(FreeCAD.Units.Quantity("0 kPa")))
        if hasYoungs:
            self._ui.youngsInput.setText(self._formatPressure(FreeCAD.Units.Quantity(youngsModulus)))
        else:
            self._ui.youngsInput.setText(self._formatPressure(FreeCAD.Units.Quantity("0 kPa")))
        if hasPoisson:
            self._ui.poissonInput.setText(FORMAT_PRESSURE.format(poissonRatio))
        else:
            self._ui.poissonInput.setText("0")

        if hasShear:
            self.setShearSpecified()
        elif hasYoungs and hasPoisson:
            self.setShearCalculated()
            self.calculateShear()
        else:
            self.setShearSpecified()

    def onMaterial(self, uuid : str) -> None:
        self._material = self._materialManager.getMaterial(uuid)
        self.interpolateProperties()

        self._setSeries()
        self.updateFlutter()

    def onExpanded(self, expanded : bool) -> None:
        self._ui.window().adjustSize()

    def onAssignMaterial(self, checked: bool) -> None:
        self._fin.ShapeMaterial = self._material
        FreeCAD.ActiveDocument.recompute()

    def onCalculated(self, value : bool) -> None:
        if value:
            self.setShearCalculated()
            self.calculateShear()
        else:
            self.interpolateProperties()
            self.setShearSpecified()
        self.updateFlutter()

    def onTipToTip(self, value : bool) -> None:
        self.updateFlutter()

    def onShear(self, quantity : FreeCAD.Units.Quantity) -> None:
        self._setSeries()
        self.updateFlutter()

    def onYoungs(self, quantity : FreeCAD.Units.Quantity) -> None:
        self.calculateShear()
        self._setSeries()
        self.updateFlutter()

    def onPoisson(self, value : str) -> None:
        self.calculateShear()
        self._setSeries()
        self.updateFlutter()

    def _getMaxAltitude(self) -> float:
        try:
<<<<<<< HEAD
            max = float(FreeCAD.Units.Quantity(self._ui.maxAltitudeCombo.currentText()).getValueAs(FreeCAD.Units.Quantity(self._heightUnits()))) 
            current = float(self._ui.altitudeInput.quantity.getValueAs(FreeCAD.Units.Quantity(self._heightUnits())))
=======
            try:
                altitude = FreeCAD.Units.Quantity(self._ui.maxAltitudeCombo.currentText())
            except ValueError:
                altitude = FreeCAD.Units.Quantity(self._ui.maxAltitudeCombo.currentText() + self._heightUnits())
            max = float(altitude.getValueAs(FreeCAD.Units.Quantity(self._heightUnits())))
        except ValueError:
            return 0.0
        return max
>>>>>>> 58987c1f

    def _getAltitude(self) -> float:
        try:
            try:
                altitude = FreeCAD.Units.Quantity(self._ui.altitudeInput.text())
            except ValueError:
                altitude = FreeCAD.Units.Quantity(self._ui.altitudeInput.text() + self._heightUnits())
            current = float(altitude.getValueAs(FreeCAD.Units.Quantity(self._heightUnits())))
        except ValueError:
            return 0.0
        return current

    def _setSlider(self) -> None:
        max = self._getMaxAltitude()
        current = self._getAltitude()

        self._ui.altitudeSlider.setMinimum(0)
        self._ui.altitudeSlider.setMaximum(max)
        self._ui.altitudeSlider.setValue(current)

    def onLaunchSite(self, value : str) -> None:
        altitude = self._ui.launchSiteCombo.currentData()
        self._ui.launchSiteAltitudeInput.setText(self._formatAltitude(FreeCAD.Units.Quantity(f"{altitude}")))

    def onTemperatureUnits(self, value : str) -> None:
        self._setSeries()
        self._setSlider()
        self.updateFlutter()

    def onLaunchTemperature(self, value : str) -> None:
        self._setSeries()
        self._setSlider()
        self.updateFlutter()

    def onAtmosphericModel(self, value : str) -> None:
        self._setSeries()
        self._setSlider()
        self.updateFlutter()

    def onLaunchSiteAltitude(self, value : str) -> None:
        self._setSeries()
        self._setSlider()
        self.updateFlutter()

    def onMaxAltitude(self, value : str) -> None:
        self._setSeries()
        self._setSlider()

    def onSpeed(self, quantity : FreeCAD.Units.Quantity) -> None:
        self.updateFlutter()

    def onAltitude(self, quantity : FreeCAD.Units.Quantity) -> None:
        self._setSeries()
        self._setSlider()
        self.updateFlutter()

    def showSlider(self) -> None:
<<<<<<< HEAD
        current = float(self._ui.altitudeInput.quantity.getValueAs(FreeCAD.Units.Quantity(self._heightUnits())))
=======
        current = self._getAltitude()
>>>>>>> 58987c1f
        x = current / 1000.0

        xSeries = [x, x]
        ySeries = [self._yMin, self._yMax]
        self._cursorLine.set_data(xSeries, ySeries)

        self._redraw()

    def onSlider(self, value : str) -> None:
        self._ui.altitudeInput.quantity = FreeCAD.Units.Quantity(str(value) + self._heightUnits())

        self.showSlider()
        self._redraw()
        self.updateFlutter()

    def _formatQuantity(self, formatString : str, quantity : FreeCAD.Units.Quantity, units : str) -> str:
        try:
            return formatString.format(float(quantity.getValueAs(FreeCAD.Units.Quantity(units)))) + ' ' + units
        except ValueError:
<<<<<<< HEAD
            return formatString.format(quantity.Value)
=======
            pass
        return formatString.format(0.0) + ' ' + units
>>>>>>> 58987c1f

    def _formatIntQuantity(self, formatString, quantity : FreeCAD.Units.Quantity, units : str) -> str:
        try:
            return formatString.format(int(quantity.getValueAs(FreeCAD.Units.Quantity(units)))) + ' ' + units
        except ValueError:
            pass
        return formatString.format(0) + ' ' + units

    def _formatVelocity(self, quantity : FreeCAD.Units.Quantity) -> str:
        return self._formatQuantity(FORMAT_VELOCITY, quantity, self._velocityUnits())

    def _formatPressure(self, quantity : FreeCAD.Units.Quantity) -> str:
        return self._formatQuantity(FORMAT_PRESSURE, quantity, self._shearUnits())

    def _formatAltitude(self, quantity : FreeCAD.Units.Quantity) -> str:
        return self._formatQuantity(FORMAT_ALTITUDE, quantity, self._heightUnits())

    def _formatMargin(self, margin : float) -> str:
        if margin <= 20.0:
            return f"Unsafe {margin:.1f} %"
        if margin <= 25.0:
            return f"Marginal {margin:.1f} %"
        return f"{margin:.1f} %"

    def updateFlutter(self) -> None:
<<<<<<< HEAD
        try:
            modulus = self._getModulus()
            if self._ui.tipToTipCheckbox.isChecked():
                # Approximate tip to tip reinforcment by doubling shear modulus
                modulus *= 2.0
            speed = float(self._ui.speedInput.quantity.Value)

            # Heights in meters
            altitude = float(self._ui.altitudeInput.quantity.Value) / 1000.0
            launchHeight = float(self._ui.launchSiteAltitudeInput.quantity.Value) / 1000.0

            temperatureUnits = self._ui.temperatureUnitsCombo.currentText()
            if self._ui.defaultTemperatureCheckbox.isChecked():
                launchTemperature = (15 + 273.15)
            else:
                launchTemperature = self.tempToKelvin(float(self._ui.launchTemperatureInput.text()), temperatureUnits)
            atmosphericModel = self.getAtmosphericModel()
=======
        modulus = self._getModulus()
        if self._ui.tipToTipCheckbox.isChecked():
            # Approximate tip to tip reinforcment by doubling shear modulus
            modulus *= 2.0
        speed = float(FreeCAD.Units.Quantity(self._ui.speedInput.text()).Value)
>>>>>>> 58987c1f

        # Heights in meters
        altitude = float(FreeCAD.Units.Quantity(self._ui.altitudeInput.text()).Value) / 1000.0
        launchHeight = float(FreeCAD.Units.Quantity(self._ui.launchSiteAltitudeInput.text())) / 1000.0

        temperatureUnits = self._ui.temperatureUnitsCombo.currentText()
        if self._ui.defaultTemperatureCheckbox.isChecked():
            launchTemperature = (15 + 273.15)
        else:
            launchTemperature = self.tempToKelvin(float(self._ui.launchTemperatureInput.text()), temperatureUnits)
        atmosphericModel = self.getAtmosphericModel()

        flutter = self._flutter.flutterPOF615(atmosphericModel, altitude, modulus, launchHeight, launchTemperature)
        divergence = self._flutter.divergence(atmosphericModel, altitude, modulus, launchHeight, launchTemperature)

        Vf = FreeCAD.Units.Quantity(str(flutter[1]) + " m/s")
        self._ui.flutterInput.setText(self._formatVelocity(Vf))
        self._ui.flutterMachInput.setText("{0:.2f}".format(flutter[0]))
        if speed > 0.0:
            margin = (Vf.Value - speed)  * 100.0 / speed
            self._ui.flutterMarginInput.setText(self._formatMargin(margin))
        else:
            self._ui.flutterMarginInput.setText("")

        Vd = FreeCAD.Units.Quantity(str(divergence[1]) + " m/s")
        self._ui.divergenceInput.setText(self._formatVelocity(Vd))
        self._ui.divergenceMachInput.setText("{0:.2f}".format(divergence[0]))
        if speed > 0.0:
            margin = (Vd.Value - speed)  * 100.0 / speed
            self._ui.divergenceMarginInput.setText(self._formatMargin(margin))
        else:
            self._ui.divergenceMarginInput.setText("")

    def update(self) -> None:
        'fills the widgets'
        self.transferFrom()

    def onFinished(self, result : int) -> None:
        self.saveParameters()

        super().onFinished(result)

    def saveParameters(self) -> None:
        # Material tab
        self._param.SetBool("MaterialTreeExpanded", self.materialTreePy.expanded)

        # Launch conditions tab
        self._param.SetString("LaunchSite", self._ui.launchSiteCombo.currentText())
        self._param.SetString("LaunchAltitude", self._ui.launchSiteAltitudeInput.text())
        self._param.SetString("LaunchTemperature", self._ui.launchTemperatureInput.text())
        self._param.SetInt("LaunchTemperatureUnits", self._ui.temperatureUnitsCombo.currentIndex())
        self._param.SetBool("UseSeaLevelTemperature", self._ui.defaultTemperatureCheckbox.isChecked())
        self._param.SetInt("AtmosphericModel", self._ui.atmosphericModelCombo.currentIndex())

        # Flutter tab
        self._param.SetString("MaximumAltitude", self._ui.maxAltitudeCombo.currentText())
        self._param.SetString("MaximumSpeed", self._ui.speedInput.text())
        self._param.SetString("AltitudeAtMaximumSpeed", self._ui.altitudeInput.text())

    def _restoreQuantity(self, parameter : str, default : str) -> FreeCAD.Units.Quantity:
        value = self._param.GetString(parameter, default)
        return FreeCAD.Units.Quantity(value)

    def _restoreHeight(self, parameter : str, default : str) -> str:
        quantity = self._restoreQuantity(parameter, default)
        return self._formatAltitude(quantity)

    def _restoreVelocity(self, parameter : str, default : str) -> str:
        quantity = self._restoreQuantity(parameter, default)
        return self._formatVelocity(quantity)

    def restoreParameters(self) -> None:
        # Material tab
        self.materialTreePy.expanded = self._param.GetBool("MaterialTreeExpanded", False)

        # Launch conditions tab
        self._ui.launchSiteCombo.setCurrentText(self._param.GetString("LaunchSite", ""))
        self._ui.launchSiteAltitudeInput.quantity = self._restoreQuantity("LaunchAltitude", "0.0 m")
        self._ui.launchTemperatureInput.setText(self._param.GetString("LaunchTemperature", "15"))
        self._ui.temperatureUnitsCombo.setCurrentIndex(self._param.GetInt("LaunchTemperatureUnits", 0))
        self._ui.defaultTemperatureCheckbox.setChecked(self._param.GetBool("UseSeaLevelTemperature", True))
        self._ui.atmosphericModelCombo.setCurrentIndex(self._param.GetInt("AtmosphericModel", 0))

        # Flutter tab
        self._ui.maxAltitudeCombo.setCurrentText(self._restoreHeight("MaximumAltitude", "10000 m"))
        self._ui.speedInput.quantity = self._restoreQuantity("MaximumSpeed", "0.0 m/s")
        self._ui.altitudeInput.quantity = self._restoreQuantity("AltitudeAtMaximumSpeed", "914.00 m")<|MERGE_RESOLUTION|>--- conflicted
+++ resolved
@@ -184,11 +184,7 @@
         self._yMax = 0
 
         self._ui.flutterInput.unit = self._velocityUnits() #FreeCAD.Units.Velocity
-<<<<<<< HEAD
         self._ui.flutterInput.quantity = FreeCAD.Units.Quantity("0 m/s")
-=======
-        self._ui.flutterInput.setText("0")
->>>>>>> 58987c1f
         self._ui.flutterInput.setReadOnly(True)
 
         self._ui.divergenceInput.unit = self._velocityUnits()
@@ -209,14 +205,9 @@
         self.materialTreeWidget.onExpanded.connect(self.onExpanded)
         self._ui.assignMaterialButton.clicked.connect(self.onAssignMaterial)
         self._ui.calculatedCheckbox.clicked.connect(self.onCalculated)
-<<<<<<< HEAD
+        self._ui.tipToTipCheckbox.clicked.connect(self.onTipToTip)
         self._ui.shearInput.quantityChanged.connect(self.onShear)
         self._ui.youngsInput.quantityChanged.connect(self.onYoungs)
-=======
-        self._ui.tipToTipCheckbox.clicked.connect(self.onTipToTip)
-        self._ui.shearInput.textEdited.connect(self.onShear)
-        self._ui.youngsInput.textEdited.connect(self.onYoungs)
->>>>>>> 58987c1f
         self._ui.poissonInput.textEdited.connect(self.onPoisson)
 
         self._ui.launchSiteCombo.currentTextChanged.connect(self.onLaunchSite)
@@ -455,10 +446,6 @@
 
     def _getMaxAltitude(self) -> float:
         try:
-<<<<<<< HEAD
-            max = float(FreeCAD.Units.Quantity(self._ui.maxAltitudeCombo.currentText()).getValueAs(FreeCAD.Units.Quantity(self._heightUnits()))) 
-            current = float(self._ui.altitudeInput.quantity.getValueAs(FreeCAD.Units.Quantity(self._heightUnits())))
-=======
             try:
                 altitude = FreeCAD.Units.Quantity(self._ui.maxAltitudeCombo.currentText())
             except ValueError:
@@ -467,7 +454,6 @@
         except ValueError:
             return 0.0
         return max
->>>>>>> 58987c1f
 
     def _getAltitude(self) -> float:
         try:
@@ -525,11 +511,7 @@
         self.updateFlutter()
 
     def showSlider(self) -> None:
-<<<<<<< HEAD
-        current = float(self._ui.altitudeInput.quantity.getValueAs(FreeCAD.Units.Quantity(self._heightUnits())))
-=======
         current = self._getAltitude()
->>>>>>> 58987c1f
         x = current / 1000.0
 
         xSeries = [x, x]
@@ -549,12 +531,8 @@
         try:
             return formatString.format(float(quantity.getValueAs(FreeCAD.Units.Quantity(units)))) + ' ' + units
         except ValueError:
-<<<<<<< HEAD
-            return formatString.format(quantity.Value)
-=======
             pass
         return formatString.format(0.0) + ' ' + units
->>>>>>> 58987c1f
 
     def _formatIntQuantity(self, formatString, quantity : FreeCAD.Units.Quantity, units : str) -> str:
         try:
@@ -580,35 +558,15 @@
         return f"{margin:.1f} %"
 
     def updateFlutter(self) -> None:
-<<<<<<< HEAD
-        try:
-            modulus = self._getModulus()
-            if self._ui.tipToTipCheckbox.isChecked():
-                # Approximate tip to tip reinforcment by doubling shear modulus
-                modulus *= 2.0
-            speed = float(self._ui.speedInput.quantity.Value)
-
-            # Heights in meters
-            altitude = float(self._ui.altitudeInput.quantity.Value) / 1000.0
-            launchHeight = float(self._ui.launchSiteAltitudeInput.quantity.Value) / 1000.0
-
-            temperatureUnits = self._ui.temperatureUnitsCombo.currentText()
-            if self._ui.defaultTemperatureCheckbox.isChecked():
-                launchTemperature = (15 + 273.15)
-            else:
-                launchTemperature = self.tempToKelvin(float(self._ui.launchTemperatureInput.text()), temperatureUnits)
-            atmosphericModel = self.getAtmosphericModel()
-=======
         modulus = self._getModulus()
         if self._ui.tipToTipCheckbox.isChecked():
             # Approximate tip to tip reinforcment by doubling shear modulus
             modulus *= 2.0
-        speed = float(FreeCAD.Units.Quantity(self._ui.speedInput.text()).Value)
->>>>>>> 58987c1f
+        speed = float(self._ui.speedInput.quantity.Value)
 
         # Heights in meters
-        altitude = float(FreeCAD.Units.Quantity(self._ui.altitudeInput.text()).Value) / 1000.0
-        launchHeight = float(FreeCAD.Units.Quantity(self._ui.launchSiteAltitudeInput.text())) / 1000.0
+        altitude = float(self._ui.altitudeInput.quantity.Value) / 1000.0
+        launchHeight = float(self._ui.launchSiteAltitudeInput.quantity.Value) / 1000.0
 
         temperatureUnits = self._ui.temperatureUnitsCombo.currentText()
         if self._ui.defaultTemperatureCheckbox.isChecked():
