# ***************************************************************************
# *   Copyright (c) 2021-2025 David Carter <dcarter@davidcarter.ca>         *
# *                                                                         *
# *   This program is free software; you can redistribute it and/or modify  *
# *   it under the terms of the GNU Lesser General Public License (LGPL)    *
# *   as published by the Free Software Foundation; either version 2 of     *
# *   the License, or (at your option) any later version.                   *
# *   for detail see the LICENCE text file.                                 *
# *                                                                         *
# *   This program is distributed in the hope that it will be useful,       *
# *   but WITHOUT ANY WARRANTY; without even the implied warranty of        *
# *   MERCHANTABILITY or FITNESS FOR A PARTICULAR PURPOSE.  See the         *
# *   GNU Library General Public License for more details.                  *
# *                                                                         *
# *   You should have received a copy of the GNU Library General Public     *
# *   License along with this program; if not, write to the Free Software   *
# *   Foundation, Inc., 59 Temple Place, Suite 330, Boston, MA  02111-1307  *
# *   USA                                                                   *
# *                                                                         *
# ***************************************************************************
"""Class for calculating fin flutter"""

__title__ = "FreeCAD Fin Flutter Calculator"
__author__ = "David Carter"
__url__ = "https://www.davesrocketshop.com"

import FreeCAD
import FreeCADGui

translate = FreeCAD.Qt.translate

from PySide import QtGui

from Ui.Commands.Command import Command
from Ui.DialogFinFlutter import DialogFinFlutter

def calcFinFlutter():

    # See if we have a fin selected
    for fin in FreeCADGui.Selection.getSelection():
        if fin.isDerivedFrom('Part::FeaturePython'):
            if hasattr(fin,"FinType"):
                try:
                    form = DialogFinFlutter(fin)
<<<<<<< HEAD
                    form._form.exec_()
=======
                    form.exec()
>>>>>>> aaa7ef6e
                except TypeError as ex:
                    QtGui.QMessageBox.information(None, "", str(ex))

                return

    QtGui.QMessageBox.information(None, "", translate('Rocket', "Please select a fin first"))

class CmdFinFlutter(Command):
    def Activated(self):
        FreeCADGui.addModule("Ui.Commands.CmdFlutterAnalysis")
        FreeCADGui.doCommand("Ui.Commands.CmdFlutterAnalysis.calcFinFlutter()")

    def IsActive(self):
        # Available when a part is selected
        return self.partFinSelected()

    def GetResources(self):
        return {'MenuText': translate("Rocket", 'Fin Flutter Analysis'),
                'ToolTip': translate("Rocket", 'Performs a fin flutter analysis of the selected fin'),
                'Pixmap': FreeCAD.getUserAppDataDir() + "Mod/Rocket/Resources/icons/Rocket_FinFlutter.svg"}<|MERGE_RESOLUTION|>--- conflicted
+++ resolved
@@ -42,11 +42,7 @@
             if hasattr(fin,"FinType"):
                 try:
                     form = DialogFinFlutter(fin)
-<<<<<<< HEAD
-                    form._form.exec_()
-=======
                     form.exec()
->>>>>>> aaa7ef6e
                 except TypeError as ex:
                     QtGui.QMessageBox.information(None, "", str(ex))
 
