# ***************************************************************************
# *   Copyright (c) 2021-2025 David Carter <dcarter@davidcarter.ca>         *
# *                                                                         *
# *   This program is free software; you can redistribute it and/or modify  *
# *   it under the terms of the GNU Lesser General Public License (LGPL)    *
# *   as published by the Free Software Foundation; either version 2 of     *
# *   the License, or (at your option) any later version.                   *
# *   for detail see the LICENCE text file.                                 *
# *                                                                         *
# *   This program is distributed in the hope that it will be useful,       *
# *   but WITHOUT ANY WARRANTY; without even the implied warranty of        *
# *   MERCHANTABILITY or FITNESS FOR A PARTICULAR PURPOSE.  See the         *
# *   GNU Library General Public License for more details.                  *
# *                                                                         *
# *   You should have received a copy of the GNU Library General Public     *
# *   License along with this program; if not, write to the Free Software   *
# *   Foundation, Inc., 59 Temple Place, Suite 330, Boston, MA  02111-1307  *
# *   USA                                                                   *
# *                                                                         *
# ***************************************************************************
"""Class for calculating fin flutter using FEM"""

__title__ = "FreeCAD FEM Analyzer"
__author__ = "David Carter"
__url__ = "https://www.davesrocketshop.com"

import FreeCAD
import FreeCADGui

translate = FreeCAD.Qt.translate

from PySide import QtGui
import numpy as np

from Ui.Commands.Command import Command
from Ui.ViewSolverCalculix import ViewProviderSolverCalculix

# import Fem
import FemGui
import ObjectsFem
from Rocket.fem.StripMesh import StripMesh
from Rocket.fem.FemEigenvalueAnalysis import modal_aeroelastic

def makeSolverCalculixCcxTools(
    doc,
    name="SolverCcxTools"
):
    """makeSolverCalculixCcxTools(document, [name]):
    makes a Calculix solver object for the ccx tools module"""
    obj = doc.addObject("Fem::FemSolverObjectPython", name)
    from femobjects import solver_ccxtools
    solver_ccxtools.SolverCcxTools(obj)
    ViewProviderSolverCalculix(obj.ViewObject)
    obj.EigenmodesCount = 15
    obj.AnalysisType = "frequency"
    return obj

def setFinPlacement(fin):
    fin.AutoDiameter = False
    fin.ParentRadius = 0.0
    doc = FreeCAD.ActiveDocument
    doc.recompute()

    fin.Placement.rotate(FreeCAD.Vector(0,0,0), FreeCAD.Vector(1,0,0), -90.0)
    doc.recompute()

def createAnalysis():
    doc = FreeCAD.ActiveDocument

    analyzer = ObjectsFem.makeAnalysis(doc, 'Analysis')
    FemGui.setActiveAnalysis(analyzer)

    # create a CalculiX ccx tools solver for any new analysis
    makeSolverCalculixCcxTools(doc)
    analyzer.addObject(doc.ActiveObject)

def doFemAnalysis():
    doc = FreeCAD.ActiveDocument

    # See if we have a fin selected
    for fin in FreeCADGui.Selection.getSelection():
        if fin.isDerivedFrom('Part::FeaturePython'):
            if hasattr(fin,"FinType"):
                try:
                    # Orient the fin for analysis
                    setFinPlacement(fin)

                    # a mesh could be made with and without an analysis,
                    # we're going to check not for an analysis in command manager module
                    doc.openTransaction("Create Rocket FEM Analysis object")
                    if FemGui.getActiveAnalysis() is None:
                        createAnalysis()

                    # Set material type
                    FemGui.getActiveAnalysis().addObject(ObjectsFem.makeMaterialSolid(FreeCAD.ActiveDocument))
                    FreeCADGui.Selection.clearSelection()
                    FreeCADGui.ActiveDocument.setEdit(FreeCAD.ActiveDocument.ActiveObject.Name)

                    # mesh_obj_name = fin.Name + "_Mesh" #"FEMMeshGmsh"
                    # # if requested by some people add Preference for this
                    # # mesh_obj_name = self.selobj.Name + "_Mesh"
                    # mesh = ObjectsFem.makeMeshGmsh(doc, mesh_obj_name)
                    # doc.ActiveObject.Part = fin

                    # # Gmsh mesh object could be added without an active analysis
                    # # but if there is an active analysis move it in there
                    # if FemGui.getActiveAnalysis():
                    #     FemGui.getActiveAnalysis().addObject(doc.ActiveObject)

                    # FreeCADGui.Selection.clearSelection()
                    # doc.recompute()

                    # fin.ViewObject.Visibility = False
                    # doc.recompute()

                    # gmsh_mesh = RocketGmsh(mesh, FemGui.getActiveAnalysis())
                    # error = gmsh_mesh.create_mesh()
                    doc.commitTransaction()
                    doc.recompute()

                except TypeError as ex:
                    QtGui.QMessageBox.information(None, "", str(ex))
                    doc.abortTransaction()
                return

    QtGui.QMessageBox.information(None, "", translate('Rocket', "Please select a fin first"))

def doFemRootConstraint():
    doc = FreeCAD.ActiveDocument

    if FemGui.getActiveAnalysis() is None:
        return
    
    doc.openTransaction("Create Rocket FEM root constraint")
    constraint = doc.addObject("Fem::ConstraintFixed","FixedRoot")
    constraint.Scale = 1
    FemGui.getActiveAnalysis().addObject(constraint)

#     // OvG: Hide meshes and show parts
#     doCommand(Doc, "%s", gethideMeshShowPartStr(FeatName).c_str());

#     updateActive();

    FreeCADGui.activeDocument().setEdit(doc.ActiveObject.Name, 0)
    doc.commitTransaction()

def makeMesh(doc, name="FemMesh"):
    """makeMesh(document, [name]): makes a FEM mesh object"""
    obj = doc.addObject("Fem::FemMeshObjectPython", name)
    from femobjects import mesh_gmsh
    mesh_gmsh.MeshGmsh(obj)
    if FreeCAD.GuiUp:
        from femviewprovider import view_mesh_gmsh
        view_mesh_gmsh.VPMeshGmsh(obj.ViewObject)
    return obj

def doFemStripMesh():
    doc = FreeCAD.ActiveDocument

    if FemGui.getActiveAnalysis() is None:
        return
    
    for fin in FreeCADGui.Selection.getSelection():
        if fin.isDerivedFrom('Part::FeaturePython'):
            if hasattr(fin,"FinType"):
                try:
                    doc.openTransaction("Create Rocket FEM strip mesh")

                    mesh_obj_name = fin.Name + "_Mesh"
                    # if requested by some people add Preference for this
                    # mesh_obj_name = self.selobj.Name + "_Mesh"
                    # mesh = ObjectsFem.makeMeshGmsh(doc, mesh_obj_name)
                    mesh = makeMesh(doc, mesh_obj_name)
                    # mesh = doc.addObject("Fem::FemMeshObjectPython", mesh_obj_name)
                    # gmsh_mesh = StripMesh(mesh, FemGui.getActiveAnalysis())
                    # doc.ActiveObject.Part = fin
                    mesh.Part = fin

                    # Mesh object could be added without an active analysis
                    # but if there is an active analysis move it in there
                    if FemGui.getActiveAnalysis():
                        FemGui.getActiveAnalysis().addObject(mesh)

                    FreeCADGui.Selection.clearSelection()
                    doc.recompute()

                    fin.ViewObject.Visibility = False
                    doc.recompute()

<<<<<<< HEAD
                    gmsh_mesh = RocketGmsh(mesh)
                    error = gmsh_mesh.create_mesh()
                    FreeCAD.ActiveDocument.commitTransaction()
=======
                    strip_mesh = StripMesh(mesh, FemGui.getActiveAnalysis())
                    error = strip_mesh.create_mesh()
                    print(error)

                    # radius = float(fin.ParentRadius)
                    mesh.Placement = fin.Placement

                    doc.commitTransaction()
>>>>>>> 3499f1df
                    doc.recompute()

                except TypeError as ex:
                    FreeCAD.ActiveDocument.abortTransaction()
                    QtGui.QMessageBox.information(None, "", str(ex))
                    doc.abortTransaction()
                return

    QtGui.QMessageBox.information(None, "", translate('Rocket', "Please select a fin first"))

def inMeters(length):
    return float(length) #/ 1000.0

def doFemAeroelastic():
    doc = FreeCAD.ActiveDocument

    if FemGui.getActiveAnalysis() is None:
        return
    
    for fin in FreeCADGui.Selection.getSelection():
        if fin.isDerivedFrom('Part::FeaturePython'):
            if hasattr(fin,"FinType"):
                try:
                    doc.openTransaction("Create Rocket FEM strip mesh")

                    A = [0,0,0]
                    B = [inMeters(fin.SweepLength), inMeters(fin.Height), 0.0]
                    CA = inMeters(fin.RootChord)
                    CB = inMeters(fin.TipChord)
                    aero_inputs = \
                        {
                            "planform": {"A":A, "B":B, "CA":CA, "CB":CB},
                            "strips": 10,  # number of aero strips along the span >=1
                            "root_alpha": 0,  # AoA at the wing root in degrees
                            "rho": 1.225,  # air density in Pa
                            "V": {
                                "start": 10.0,
                                "end": 250.0,
                                "inc0": 5.0,
                                "inc_min": 0.01,
                            },  # air velocity range in mm/s
                            "mode_tracking_threshold": 0.60,
                            "CL_alpha": 2 * np.pi,  # ideal lift curve slope
                        }
                    
                    print("Starting modal aeroelastic stability analysis.")
                    # run aeroelastic stability analysis over a range of velocities
                    # freq_scipy, V, V_omega, V_damping, flutter, divergence = modal_aeroelastic(
                    #     "dummy", #file=inputs["analysis_file"],
                    #     "dummyFolder", #folder=run_folder,
                    #     # aero_inputs=inputs["modal_aeroelastic_parameters"]["aero_inputs"],
                    #     # box_inputs=inputs,
                    #     # k_modes=inputs["modal_aeroelastic_parameters"]["k_modes"],
                    # )
                    modal_aeroelastic(
                        FemGui.getActiveAnalysis(),
                        aero_inputs
                        # box_inputs=inputs,
                        # k_modes=inputs["modal_aeroelastic_parameters"]["k_modes"],
                    )

                    mesh_obj_name = fin.Name + "_Mesh"
                    # if requested by some people add Preference for this
                    # mesh_obj_name = self.selobj.Name + "_Mesh"
                    # mesh = ObjectsFem.makeMeshGmsh(doc, mesh_obj_name)
                    mesh = makeMesh(doc, mesh_obj_name)
                    # mesh = doc.addObject("Fem::FemMeshObjectPython", mesh_obj_name)
                    # gmsh_mesh = StripMesh(mesh, FemGui.getActiveAnalysis())
                    # doc.ActiveObject.Part = fin
                    mesh.Part = fin

                    # Mesh object could be added without an active analysis
                    # but if there is an active analysis move it in there
                    if FemGui.getActiveAnalysis():
                        FemGui.getActiveAnalysis().addObject(mesh)

                    FreeCADGui.Selection.clearSelection()
                    doc.recompute()

                    fin.ViewObject.Visibility = False
                    doc.recompute()

                    strip_mesh = StripMesh(mesh, FemGui.getActiveAnalysis())
                    error = strip_mesh.create_mesh()
                    print(error)

                    radius = float(fin.ParentRadius)
                    mesh.Placement.Base = FreeCAD.Vector(0.0, 0.0, radius)

                    doc.commitTransaction()
                    doc.recompute()

                except TypeError as ex:
                    QtGui.QMessageBox.information(None, "", str(ex))
                    doc.abortTransaction()
                return

    QtGui.QMessageBox.information(None, "", translate('Rocket', "Please select a fin first"))

class CmdFemAnalysis(Command):
    def Activated(self):
        FreeCADGui.addModule("Ui.Commands.CmdFemAnalysis")
        FreeCADGui.doCommand("Ui.Commands.CmdFemAnalysis.doFemAnalysis()")

    def IsActive(self):
        # Always available, even without active document
        return self.partFinSelected()

    def GetResources(self):
        return {'MenuText': translate("Rocket", 'Fin FEM Analysis'),
<<<<<<< HEAD
                'ToolTip': translate("Rocket", 'Performs a FEM analysis of the selected fin'),
                'Pixmap': FreeCAD.getUserAppDataDir() + "Mod/Rocket/Resources/icons/Rocket_FinFem.svg"}
=======
                'ToolTip': translate("Rocket", 'Fin FEM Analysis'),
                'Pixmap': FreeCAD.getUserAppDataDir() + "Mod/Rocket/Resources/icons/Rocket_FinFem.svg"}

class CmdFemRootConstraint(Command):
    def Activated(self):
        FreeCADGui.addModule("Ui.Commands.CmdFemAnalysis")
        FreeCADGui.doCommand("Ui.Commands.CmdFemAnalysis.doFemRootConstraint()")

    def IsActive(self):
        # Always available, even without active document
        return self.hasActiveAnalysis()
        
    def GetResources(self):
        return {'MenuText': translate("Rocket", 'Fin Root fixed boundary condition'),
                'ToolTip': translate("Rocket", 'Creates a fixed boundary condition for the fin root'),
                'Pixmap': FreeCAD.getUserAppDataDir() + "Mod/Rocket/Resources/icons/Rocket_FinFem.svg"}

class CmdFemStripMesh(Command):
    def Activated(self):
        FreeCADGui.addModule("Ui.Commands.CmdFemAnalysis")
        FreeCADGui.doCommand("Ui.Commands.CmdFemAnalysis.doFemStripMesh()")

    def IsActive(self):
        # Always available, even without active document
        return self.hasActiveAnalysisAndFin()
        
    def GetResources(self):
        return {'MenuText': translate("Rocket", 'Fin strip mesh'),
                'ToolTip': translate("Rocket", 'Creates a strip mesh'),
                'Pixmap': FreeCAD.getUserAppDataDir() + "Mod/Rocket/Resources/icons/Rocket_FinFem.svg"}

class CmdFemAeroelastic(Command):
    def Activated(self):
        FreeCADGui.addModule("Ui.Commands.CmdFemAnalysis")
        FreeCADGui.doCommand("Ui.Commands.CmdFemAnalysis.doFemAeroelastic()")

    def IsActive(self):
        # Always available, even without active document
        return self.hasActiveAnalysis()
        
    def GetResources(self):
        return {'MenuText': translate("Rocket", 'Fin Aeroelastic Analysis'),
                'ToolTip': translate("Rocket", 'Runs an aeroelastic analysis'),
                'Pixmap': FreeCAD.getUserAppDataDir() + "Mod/Rocket/Resources/icons/Rocket_FinFlutter.svg"}
>>>>>>> 3499f1df
<|MERGE_RESOLUTION|>--- conflicted
+++ resolved
@@ -187,11 +187,6 @@
                     fin.ViewObject.Visibility = False
                     doc.recompute()
 
-<<<<<<< HEAD
-                    gmsh_mesh = RocketGmsh(mesh)
-                    error = gmsh_mesh.create_mesh()
-                    FreeCAD.ActiveDocument.commitTransaction()
-=======
                     strip_mesh = StripMesh(mesh, FemGui.getActiveAnalysis())
                     error = strip_mesh.create_mesh()
                     print(error)
@@ -200,7 +195,6 @@
                     mesh.Placement = fin.Placement
 
                     doc.commitTransaction()
->>>>>>> 3499f1df
                     doc.recompute()
 
                 except TypeError as ex:
@@ -311,11 +305,7 @@
 
     def GetResources(self):
         return {'MenuText': translate("Rocket", 'Fin FEM Analysis'),
-<<<<<<< HEAD
                 'ToolTip': translate("Rocket", 'Performs a FEM analysis of the selected fin'),
-                'Pixmap': FreeCAD.getUserAppDataDir() + "Mod/Rocket/Resources/icons/Rocket_FinFem.svg"}
-=======
-                'ToolTip': translate("Rocket", 'Fin FEM Analysis'),
                 'Pixmap': FreeCAD.getUserAppDataDir() + "Mod/Rocket/Resources/icons/Rocket_FinFem.svg"}
 
 class CmdFemRootConstraint(Command):
@@ -358,5 +348,4 @@
     def GetResources(self):
         return {'MenuText': translate("Rocket", 'Fin Aeroelastic Analysis'),
                 'ToolTip': translate("Rocket", 'Runs an aeroelastic analysis'),
-                'Pixmap': FreeCAD.getUserAppDataDir() + "Mod/Rocket/Resources/icons/Rocket_FinFlutter.svg"}
->>>>>>> 3499f1df
+                'Pixmap': FreeCAD.getUserAppDataDir() + "Mod/Rocket/Resources/icons/Rocket_FinFlutter.svg"}