--- conflicted
+++ resolved
@@ -32,14 +32,7 @@
 from DraftTools import translate
 
 from PySide import QtGui
-<<<<<<< HEAD
-try:
-    from PySide6.QtWidgets import QDialog, QGridLayout, QVBoxLayout
-except:
-    from PySide2.QtWidgets import QDialog, QGridLayout, QVBoxLayout
-=======
 from PySide.QtWidgets import QDialog, QGridLayout, QVBoxLayout
->>>>>>> cf2f18a1
 
 from Ui.TaskPanelDatabase import TaskPanelDatabase
 from Ui.TaskPanelLocation import TaskPanelLocation
