--- conflicted
+++ resolved
@@ -30,16 +30,8 @@
 
 from DraftTools import translate
 
-<<<<<<< HEAD
-from PySide import QtGui
-try:
-    from PySide6.QtWidgets import QDialog, QGridLayout, QVBoxLayout, QSizePolicy
-except:
-    from PySide2.QtWidgets import QDialog, QGridLayout, QVBoxLayout, QSizePolicy
-=======
 from PySide import QtGui, QtCore
 from PySide.QtWidgets import QDialog, QGridLayout, QVBoxLayout, QSizePolicy
->>>>>>> cf2f18a1
 
 from Ui.TaskPanelLocation import TaskPanelLocation
 from Ui.Widgets.CommentTab import CommentTab
