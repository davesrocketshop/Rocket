--- conflicted
+++ resolved
@@ -31,14 +31,7 @@
 from DraftTools import translate
 
 from PySide import QtGui
-<<<<<<< HEAD
-try:
-    from PySide6.QtWidgets import QDialog, QGridLayout, QVBoxLayout, QSizePolicy
-except:
-    from PySide2.QtWidgets import QDialog, QGridLayout, QVBoxLayout, QSizePolicy
-=======
 from PySide.QtWidgets import QDialog, QGridLayout, QVBoxLayout, QSizePolicy
->>>>>>> cf2f18a1
 
 from Ui.TaskPanelLocation import TaskPanelLocation
 from Ui.Widgets.CommentTab import CommentTab
