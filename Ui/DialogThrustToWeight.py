--- conflicted
+++ resolved
@@ -30,14 +30,7 @@
 from DraftTools import translate
 
 from PySide import QtGui, QtCore
-<<<<<<< HEAD
-try:
-    from PySide6.QtWidgets import QDialog, QVBoxLayout, QHBoxLayout, QGridLayout
-except:
-    from PySide2.QtWidgets import QDialog, QVBoxLayout, QHBoxLayout, QGridLayout
-=======
 from PySide.QtWidgets import QDialog, QVBoxLayout, QHBoxLayout, QGridLayout
->>>>>>> cf2f18a1
 
 class DialogThrustToWeight(QDialog):
     def __init__(self):
