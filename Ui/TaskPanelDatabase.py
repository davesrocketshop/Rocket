--- conflicted
+++ resolved
@@ -31,14 +31,7 @@
 
 from PySide import QtGui
 from PySide.QtCore import QObject, Signal
-<<<<<<< HEAD
-try:
-    from PySide6.QtWidgets import QDialog, QGridLayout
-except:
-    from PySide2.QtWidgets import QDialog, QGridLayout
-=======
 from PySide.QtWidgets import QDialog, QGridLayout
->>>>>>> cf2f18a1
 
 from Rocket.Parts.PartDatabase import PartDatabase
 from Ui.DialogLookup import DialogLookup
