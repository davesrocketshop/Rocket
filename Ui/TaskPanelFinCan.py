--- conflicted
+++ resolved
@@ -94,15 +94,6 @@
         # Select the type of fin
         self.finTypeLabel = QtGui.QLabel(translate('Rocket', "Fin type"), self)
 
-<<<<<<< HEAD
-        self.finTypes = (FIN_TYPE_TRAPEZOID,
-            FIN_TYPE_TRIANGLE,
-            FIN_TYPE_ELLIPSE,
-            #FIN_TYPE_TUBE,
-            FIN_TYPE_SKETCH,
-            )
-=======
->>>>>>> 47ae5f57
         self.finTypesCombo = QtGui.QComboBox(self)
         self.finTypesCombo.addItem(translate('Rocket', FIN_TYPE_TRAPEZOID), FIN_TYPE_TRAPEZOID)
         self.finTypesCombo.addItem(translate('Rocket', FIN_TYPE_TRIANGLE), FIN_TYPE_TRIANGLE)
@@ -401,7 +392,7 @@
         self.canLeadingCombo.addItem(translate('Rocket', FINCAN_EDGE_SQUARE), FINCAN_EDGE_SQUARE)
         self.canLeadingCombo.addItem(translate('Rocket', FINCAN_EDGE_ROUND), FINCAN_EDGE_ROUND)
         self.canLeadingCombo.addItem(translate('Rocket', FINCAN_EDGE_TAPER), FINCAN_EDGE_TAPER)
- 
+
         self.canLeadingLengthLabel = QtGui.QLabel(translate('Rocket', "Length"), self)
 
         self.canLeadingLengthInput = ui.createWidget("Gui::InputField")
@@ -416,7 +407,7 @@
         self.canTrailingCombo.addItem(translate('Rocket', FINCAN_EDGE_SQUARE), FINCAN_EDGE_SQUARE)
         self.canTrailingCombo.addItem(translate('Rocket', FINCAN_EDGE_ROUND), FINCAN_EDGE_ROUND)
         self.canTrailingCombo.addItem(translate('Rocket', FINCAN_EDGE_TAPER), FINCAN_EDGE_TAPER)
- 
+
         self.canTrailingLengthLabel = QtGui.QLabel(translate('Rocket', "Length"), self)
 
         self.canTrailingLengthInput = ui.createWidget("Gui::InputField")
@@ -762,15 +753,9 @@
             FreeCAD.Gui.SendMsgToActiveView("ViewFit")
 
     def transferTo(self):
-<<<<<<< HEAD
         "Transfer from the dialog to the object"
-        self._obj.FinType = str(self._finForm.finTypesCombo.currentText())
-
-=======
-        "Transfer from the dialog to the object" 
         self._obj.FinType = str(self._finForm.finTypesCombo.currentData())
-        
->>>>>>> 47ae5f57
+
         self._obj.FinCount = self._finForm.finCountSpinBox.value()
         self._obj.FinSpacing = self._finForm.finSpacingInput.text()
         self._obj.Cant = self._finForm.finCantInput.text()
