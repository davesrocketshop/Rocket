# ***************************************************************************
# *   Copyright (c) 2021-2024 David Carter <dcarter@davidcarter.ca>         *
# *                                                                         *
# *   This program is free software; you can redistribute it and/or modify  *
# *   it under the terms of the GNU Lesser General Public License (LGPL)    *
# *   as published by the Free Software Foundation; either version 2 of     *
# *   the License, or (at your option) any later version.                   *
# *   for detail see the LICENCE text file.                                 *
# *                                                                         *
# *   This program is distributed in the hope that it will be useful,       *
# *   but WITHOUT ANY WARRANTY; without even the implied warranty of        *
# *   MERCHANTABILITY or FITNESS FOR A PARTICULAR PURPOSE.  See the         *
# *   GNU Library General Public License for more details.                  *
# *                                                                         *
# *   You should have received a copy of the GNU Library General Public     *
# *   License along with this program; if not, write to the Free Software   *
# *   Foundation, Inc., 59 Temple Place, Suite 330, Boston, MA  02111-1307  *
# *   USA                                                                   *
# *                                                                         *
# ***************************************************************************
"""Class for drawing fins"""

__title__ = "FreeCAD Fins"
__author__ = "David Carter"
__url__ = "https://www.davesrocketshop.com"


import FreeCAD
import FreeCADGui
import Part
import Sketcher

from PySide import QtGui, QtCore
from PySide.QtCore import QObject, Signal
<<<<<<< HEAD
try:
    from PySide6.QtWidgets import QDialog, QGridLayout, QVBoxLayout, QSizePolicy
except:
    from PySide2.QtWidgets import QDialog, QGridLayout, QVBoxLayout, QSizePolicy
=======
from PySide.QtWidgets import QDialog, QGridLayout, QVBoxLayout, QSizePolicy
>>>>>>> cf2f18a1
import math

from DraftTools import translate

from Rocket.Constants import FIN_TYPE_TRAPEZOID, FIN_TYPE_TRIANGLE, FIN_TYPE_ELLIPSE, FIN_TYPE_SKETCH
from Rocket.Constants import FIN_CROSS_SAME, FIN_CROSS_SQUARE, FIN_CROSS_ROUND, FIN_CROSS_AIRFOIL, FIN_CROSS_WEDGE, \
    FIN_CROSS_DIAMOND, FIN_CROSS_TAPER_LE, FIN_CROSS_TAPER_TE, FIN_CROSS_TAPER_LETE, FIN_CROSS_BICONVEX, FIN_CROSS_ELLIPSE
from Rocket.Constants import FINCAN_STYLE_SLEEVE, FINCAN_STYLE_BODYTUBE
from Rocket.Constants import FINCAN_EDGE_SQUARE, FINCAN_EDGE_ROUND, FINCAN_EDGE_TAPER
from Rocket.Constants import FINCAN_PRESET_CUSTOM, FINCAN_PRESET_1_8, FINCAN_PRESET_3_16, FINCAN_PRESET_1_4
from Rocket.Constants import FINCAN_COUPLER_MATCH_ID, FINCAN_COUPLER_STEPPED

from Rocket.Material import Material

from Rocket.Utilities import _err, _toFloat

from Ui.TaskPanelLocation import TaskPanelLocation
from Ui.Commands.CmdSketcher import newSketchNoEdit

from Ui.Widgets.MaterialTab import MaterialTab
from Ui.Widgets.CommentTab import CommentTab

class _FinCanDialog(QDialog):

    def __init__(self, sketch, parent=None):
        super(_FinCanDialog, self).__init__(parent)

        # define our window
        self.setGeometry(250, 250, 400, 350)
        self.setWindowTitle(translate('Rocket', "Fin Parameter"))

        self.tabWidget = QtGui.QTabWidget()
        self.tabGeneral = QtGui.QWidget()
        self.tabFinCan = QtGui.QWidget()
        self.tabCoupler = QtGui.QWidget()
        self.tabLaunchLug = QtGui.QWidget()
        self.tabMaterial = MaterialTab()
        self.tabComment = CommentTab()
        self.tabWidget.addTab(self.tabGeneral, translate('Rocket', "Fins"))
        self.tabWidget.addTab(self.tabFinCan, translate('Rocket', "Fin Can"))
        self.tabWidget.addTab(self.tabCoupler, translate('Rocket', "Coupler"))
        self.tabWidget.addTab(self.tabLaunchLug, translate('Rocket', "Launch Lug"))
        self.tabWidget.addTab(self.tabMaterial, translate('Rocket', "Material"))
        self.tabWidget.addTab(self.tabComment, translate('Rocket', "Comment"))

        layout = QVBoxLayout()
        layout.addWidget(self.tabWidget)
        self.setLayout(layout)

        self.setTabGeneral()
        self.setTabCan()
        self.setTabCoupler()
        self.setTabLaunchLug()

    def setTabGeneral(self):

        ui = FreeCADGui.UiLoader()

        # Select the type of fin
        self.finTypeLabel = QtGui.QLabel(translate('Rocket', "Fin type"), self)

        self.finTypes = (FIN_TYPE_TRAPEZOID,
            FIN_TYPE_TRIANGLE,
            FIN_TYPE_ELLIPSE,
            #FIN_TYPE_TUBE,
            FIN_TYPE_SKETCH,
            )
        self.finTypesCombo = QtGui.QComboBox(self)
        self.finTypesCombo.addItems(self.finTypes)

        self.finSetGroup = QtGui.QGroupBox(translate('Rocket', "Fin Set"), self)

        self.finCountLabel = QtGui.QLabel(translate('Rocket', "Fin Count"), self)

        self.finCountSpinBox = QtGui.QSpinBox(self)
        self.finCountSpinBox.setMinimumWidth(100)
        self.finCountSpinBox.setMinimum(0)
        self.finCountSpinBox.setMaximum(10000)

        self.finSpacingLabel = QtGui.QLabel(translate('Rocket', "Fin Spacing"), self)

        self.finSpacingInput = ui.createWidget("Gui::InputField")
        self.finSpacingInput.unit = 'deg'
        self.finSpacingInput.setMinimumWidth(100)

        self.finCantLabel = QtGui.QLabel(translate('Rocket', "Fin Cant"), self)

        self.finCantInput = ui.createWidget("Gui::InputField")
        self.finCantInput.unit = 'deg'
        self.finCantInput.setMinimumWidth(100)

        # Get the fin parameters: length, width, etc...
        self.rootGroup = QtGui.QGroupBox(translate('Rocket', "Fin Root"), self)

        # Select the type of cross section
        self.rootCrossSectionLabel = QtGui.QLabel(translate('Rocket', "Cross Section"), self)

        self.rootCrossSections = (FIN_CROSS_SQUARE, FIN_CROSS_ROUND, FIN_CROSS_ELLIPSE, FIN_CROSS_BICONVEX, FIN_CROSS_AIRFOIL, FIN_CROSS_WEDGE,
            FIN_CROSS_DIAMOND, FIN_CROSS_TAPER_LE, FIN_CROSS_TAPER_TE, FIN_CROSS_TAPER_LETE)
        self.rootEllipseCrossSections = (FIN_CROSS_SQUARE, FIN_CROSS_ROUND, FIN_CROSS_ELLIPSE, FIN_CROSS_BICONVEX, FIN_CROSS_AIRFOIL, FIN_CROSS_WEDGE,
            FIN_CROSS_TAPER_LETE)
        self.rootCrossSectionsCombo = QtGui.QComboBox(self)
        self.rootCrossSectionsCombo.addItems(self.rootCrossSections)

        # Get the fin parameters: length, width, etc...
        self.rootChordLabel = QtGui.QLabel(translate('Rocket', "Chord"), self)

        self.rootChordInput = ui.createWidget("Gui::InputField")
        self.rootChordInput.unit = 'mm'
        self.rootChordInput.setMinimumWidth(100)

        self.rootThicknessLabel = QtGui.QLabel(translate('Rocket', "Thickness"), self)

        self.rootThicknessInput = ui.createWidget("Gui::InputField")
        self.rootThicknessInput.unit = 'mm'
        self.rootThicknessInput.setMinimumWidth(100)

        self.rootPerCentLabel = QtGui.QLabel(translate('Rocket', "Use percentage"), self)

        self.rootPerCentCheckbox = QtGui.QCheckBox(self)
        self.rootPerCentCheckbox.setCheckState(QtCore.Qt.Unchecked)

        self.rootLength1Label = QtGui.QLabel(translate('Rocket', "Length 1"), self)

        self.rootLength1Input = ui.createWidget("Gui::InputField")
        self.rootLength1Input.unit = 'mm'
        self.rootLength1Input.setMinimumWidth(100)

        self.rootLength2Label = QtGui.QLabel(translate('Rocket', "Length 2"), self)

        self.rootLength2Input = ui.createWidget("Gui::InputField")
        self.rootLength2Input.unit = 'mm'
        self.rootLength2Input.setMinimumWidth(100)

        self.tipGroup = QtGui.QGroupBox(translate('Rocket', "Fin Tip"), self)

        # Select the type of cross section
        self.tipCrossSectionLabel = QtGui.QLabel(translate('Rocket', "Cross Section"), self)

        self.tipCrossSections = (FIN_CROSS_SAME, FIN_CROSS_SQUARE, FIN_CROSS_ROUND, FIN_CROSS_ELLIPSE, FIN_CROSS_BICONVEX, FIN_CROSS_AIRFOIL, FIN_CROSS_WEDGE,
            FIN_CROSS_DIAMOND, FIN_CROSS_TAPER_LE, FIN_CROSS_TAPER_TE, FIN_CROSS_TAPER_LETE)
        self.tipCrossSectionsCombo = QtGui.QComboBox(self)
        self.tipCrossSectionsCombo.addItems(self.tipCrossSections)

        self.tipChordLabel = QtGui.QLabel(translate('Rocket', "Chord"), self)

        self.tipChordInput = ui.createWidget("Gui::InputField")
        self.tipChordInput.unit = 'mm'
        self.tipChordInput.setMinimumWidth(100)

        self.tipThicknessLabel = QtGui.QLabel(translate('Rocket', "Thickness"), self)

        self.tipThicknessInput = ui.createWidget("Gui::InputField")
        self.tipThicknessInput.unit = 'mm'
        self.tipThicknessInput.setMinimumWidth(100)

        self.tipSameThicknessCheckbox = QtGui.QCheckBox(translate('Rocket', "Tip thickness same as root"), self)
        self.tipSameThicknessCheckbox.setCheckState(QtCore.Qt.Unchecked)

        self.tipPerCentLabel = QtGui.QLabel(translate('Rocket', "Use percentage"), self)

        self.tipPerCentCheckbox = QtGui.QCheckBox(self)
        self.tipPerCentCheckbox.setCheckState(QtCore.Qt.Unchecked)

        self.tipLength1Label = QtGui.QLabel(translate('Rocket', "Length 1"), self)

        self.tipLength1Input = ui.createWidget("Gui::InputField")
        self.tipLength1Input.unit = 'mm'
        self.tipLength1Input.setMinimumWidth(100)

        self.tipLength2Label = QtGui.QLabel(translate('Rocket', "Length 2"), self)

        self.tipLength2Input = ui.createWidget("Gui::InputField")
        self.tipLength2Input.unit = 'mm'
        self.tipLength2Input.setMinimumWidth(100)

        self.heightLabel = QtGui.QLabel(translate('Rocket', "Height"), self)

        self.heightInput = ui.createWidget("Gui::InputField")
        self.heightInput.unit = 'mm'
        self.heightInput.setMinimumWidth(100)

        # Sweep can be forward (-sweep) or backward (+sweep)
        self.sweepLengthLabel = QtGui.QLabel(translate('Rocket', "Sweep Length"), self)

        self.sweepLengthInput = ui.createWidget("Gui::InputField")
        self.sweepLengthInput.unit = 'mm'
        self.sweepLengthInput.setMinimumWidth(100)

        # Sweep angle is tied to sweep length. It can be forward (> -90) or backward (< 90)
        self.sweepAngleLabel = QtGui.QLabel(translate('Rocket', "Sweep Angle"), self)

        self.sweepAngleInput = ui.createWidget("Gui::InputField")
        self.sweepAngleInput.unit = 'deg'
        self.sweepAngleInput.setMinimumWidth(100)

        # Fin set group
        row = 0
        grid = QGridLayout()

        grid.addWidget(self.finCountLabel, row, 0)
        grid.addWidget(self.finCountSpinBox, row, 1)
        row += 1

        grid.addWidget(self.finSpacingLabel, row, 0)
        grid.addWidget(self.finSpacingInput, row, 1)

        self.finSetGroup.setLayout(grid)

        # Root group
        row = 0
        grid = QGridLayout()

        grid.addWidget(self.rootCrossSectionLabel, row, 0)
        grid.addWidget(self.rootCrossSectionsCombo, row, 1)
        row += 1

        grid.addWidget(self.rootChordLabel, row, 0)
        grid.addWidget(self.rootChordInput, row, 1)
        row += 1

        grid.addWidget(self.rootThicknessLabel, row, 0)
        grid.addWidget(self.rootThicknessInput, row, 1)
        row += 1

        grid.addWidget(self.rootPerCentLabel, row, 0)
        grid.addWidget(self.rootPerCentCheckbox, row, 1)
        row += 1

        grid.addWidget(self.rootLength1Label, row, 0)
        grid.addWidget(self.rootLength1Input, row, 1)
        row += 1

        grid.addWidget(self.rootLength2Label, row, 0)
        grid.addWidget(self.rootLength2Input, row, 1)

        self.rootGroup.setLayout(grid)

        # Tip group
        row = 0
        grid = QGridLayout()

        grid.addWidget(self.tipCrossSectionLabel, row, 0)
        grid.addWidget(self.tipCrossSectionsCombo, row, 1)
        row += 1

        grid.addWidget(self.tipChordLabel, row, 0)
        grid.addWidget(self.tipChordInput, row, 1)
        row += 1

        grid.addWidget(self.tipThicknessLabel, row, 0)
        grid.addWidget(self.tipThicknessInput, row, 1)
        row += 1

        grid.addWidget(self.tipSameThicknessCheckbox, row, 1)
        row += 1

        grid.addWidget(self.tipPerCentLabel, row, 0)
        grid.addWidget(self.tipPerCentCheckbox, row, 1)
        row += 1

        grid.addWidget(self.tipLength1Label, row, 0)
        grid.addWidget(self.tipLength1Input, row, 1)
        row += 1

        grid.addWidget(self.tipLength2Label, row, 0)
        grid.addWidget(self.tipLength2Input, row, 1)

        self.tipGroup.setLayout(grid)

        # Main items
        row = 0
        grid = QGridLayout()

        grid.addWidget(self.finTypeLabel, row, 0)
        grid.addWidget(self.finTypesCombo, row, 1)
        row += 1

        grid.addWidget(self.heightLabel, row, 0)
        grid.addWidget(self.heightInput, row, 1)
        row += 1

        grid.addWidget(self.sweepLengthLabel, row, 0)
        grid.addWidget(self.sweepLengthInput, row, 1)
        row += 1

        grid.addWidget(self.sweepAngleLabel, row, 0)
        grid.addWidget(self.sweepAngleInput, row, 1)
        row += 1

        grid.addWidget(self.finCantLabel, row, 0)
        grid.addWidget(self.finCantInput, row, 1)


        layout = QVBoxLayout()
        layout.addItem(grid)
        layout.addWidget(self.finSetGroup)
        layout.addWidget(self.rootGroup)
        layout.addWidget(self.tipGroup)
        layout.addItem(QtGui.QSpacerItem(0,0, QSizePolicy.Expanding, QSizePolicy.Expanding))

        self.tabGeneral.setLayout(layout)

    def setTabCan(self):

        ui = FreeCADGui.UiLoader()

        self.canDiameterLabel = QtGui.QLabel(translate('Rocket', "Inner Diameter"), self)

        self.canDiameterInput = ui.createWidget("Gui::InputField")
        self.canDiameterInput.unit = 'mm'
        self.canDiameterInput.setMinimumWidth(100)

        self.canAutoDiameterCheckbox = QtGui.QCheckBox(translate('Rocket', "auto"), self)
        self.canAutoDiameterCheckbox.setCheckState(QtCore.Qt.Checked)

        self.canThicknessLabel = QtGui.QLabel(translate('Rocket', "Thickness"), self)

        self.canThicknessInput = ui.createWidget("Gui::InputField")
        self.canThicknessInput.unit = 'mm'
        self.canThicknessInput.setMinimumWidth(100)

        self.canLengthLabel = QtGui.QLabel(translate('Rocket', "Length"), self)

        self.canLengthInput = ui.createWidget("Gui::InputField")
        self.canLengthInput.unit = 'mm'
        self.canLengthInput.setMinimumWidth(100)

        self.canLeadingOffsetLabel = QtGui.QLabel(translate('Rocket', "Leading Edge Offset"), self)

        self.canLeadingOffsetInput = ui.createWidget("Gui::InputField")
        self.canLeadingOffsetInput.unit = 'mm'
        self.canLeadingOffsetInput.setMinimumWidth(100)

        # Fin can leading and trailing edges
        self.canLeadingGroup = QtGui.QGroupBox(translate('Rocket', "Leading Edge"), self)

        self.canLeadingLabel = QtGui.QLabel(translate('Rocket', "Edge Style"), self)

        self.canEdges = (FINCAN_EDGE_SQUARE, FINCAN_EDGE_ROUND, FINCAN_EDGE_TAPER)
        self.canLeadingCombo = QtGui.QComboBox(self)
        self.canLeadingCombo.addItems(self.canEdges)

        self.canLeadingLengthLabel = QtGui.QLabel(translate('Rocket', "Length"), self)

        self.canLeadingLengthInput = ui.createWidget("Gui::InputField")
        self.canLeadingLengthInput.unit = 'mm'
        self.canLeadingLengthInput.setMinimumWidth(100)

        self.canTrailingGroup = QtGui.QGroupBox(translate('Rocket', "Trailing Edge"), self)

        self.canTrailingLabel = QtGui.QLabel(translate('Rocket', "Edge Style"), self)

        self.canTrailingCombo = QtGui.QComboBox(self)
        self.canTrailingCombo.addItems(self.canEdges)

        self.canTrailingLengthLabel = QtGui.QLabel(translate('Rocket', "Length"), self)

        self.canTrailingLengthInput = ui.createWidget("Gui::InputField")
        self.canTrailingLengthInput.unit = 'mm'
        self.canTrailingLengthInput.setMinimumWidth(100)

        # Leading Edge group
        row = 0
        grid = QGridLayout()

        grid.addWidget(self.canLeadingLabel, row, 0)
        grid.addWidget(self.canLeadingCombo, row, 1)
        row += 1

        grid.addWidget(self.canLeadingLengthLabel, row, 0)
        grid.addWidget(self.canLeadingLengthInput, row, 1)

        self.canLeadingGroup.setLayout(grid)

        # Trailing Edge group
        row = 0
        grid = QGridLayout()

        grid.addWidget(self.canTrailingLabel, row, 0)
        grid.addWidget(self.canTrailingCombo, row, 1)
        row += 1

        grid.addWidget(self.canTrailingLengthLabel, row, 0)
        grid.addWidget(self.canTrailingLengthInput, row, 1)

        self.canTrailingGroup.setLayout(grid)

        row = 0
        grid = QGridLayout()

        grid.addWidget(self.canDiameterLabel, row, 0)
        grid.addWidget(self.canDiameterInput, row, 1)
        grid.addWidget(self.canAutoDiameterCheckbox, row, 2)
        row += 1

        grid.addWidget(self.canThicknessLabel, row, 0)
        grid.addWidget(self.canThicknessInput, row, 1)
        row += 1

        grid.addWidget(self.canLengthLabel, row, 0)
        grid.addWidget(self.canLengthInput, row, 1)
        row += 1

        grid.addWidget(self.canLeadingOffsetLabel, row, 0)
        grid.addWidget(self.canLeadingOffsetInput, row, 1)

        layout = QVBoxLayout()
        layout.addItem(grid)
        layout.addWidget(self.canLeadingGroup)
        layout.addWidget(self.canTrailingGroup)
        layout.addItem(QtGui.QSpacerItem(0,0, QSizePolicy.Expanding, QSizePolicy.Expanding))

        self.tabFinCan.setLayout(layout)

    def setTabCoupler(self):

        ui = FreeCADGui.UiLoader()

        self.couplerGroup = QtGui.QGroupBox(translate('Rocket', "Coupler"), self)
        self.couplerGroup.setCheckable(True)

        self.couplerStyleLabel = QtGui.QLabel(translate('Rocket', "Coupler Style"), self)

        # self.couplerStyles = (FINCAN_COUPLER_MATCH_ID, FINCAN_COUPLER_STEPPED)
        self.couplerStylesCombo = QtGui.QComboBox(self)
        self.couplerStylesCombo.addItem(translate('Rocket', "Flush with fin can"), FINCAN_COUPLER_MATCH_ID)
        self.couplerStylesCombo.addItem(translate('Rocket', "Stepped"), FINCAN_COUPLER_STEPPED)

        self.couplerDiameterLabel = QtGui.QLabel(translate('Rocket', "Outer Diameter"), self)

        self.couplerDiameterInput = ui.createWidget("Gui::InputField")
        self.couplerDiameterInput.unit = 'mm'
        self.couplerDiameterInput.setMinimumWidth(100)

        self.couplerAutoDiameterCheckbox = QtGui.QCheckBox(translate('Rocket', "auto"), self)
        self.couplerAutoDiameterCheckbox.setCheckState(QtCore.Qt.Checked)

        self.couplerThicknessLabel = QtGui.QLabel(translate('Rocket', "Thickness"), self)

        self.couplerThicknessInput = ui.createWidget("Gui::InputField")
        self.couplerThicknessInput.unit = 'mm'
        self.couplerThicknessInput.setMinimumWidth(100)

        self.couplerLengthLabel = QtGui.QLabel(translate('Rocket', "Length"), self)

        self.couplerLengthInput = ui.createWidget("Gui::InputField")
        self.couplerLengthInput.unit = 'mm'
        self.couplerLengthInput.setMinimumWidth(100)

        # Group
        row = 0
        grid = QGridLayout()

        grid.addWidget(self.couplerStyleLabel, row, 0)
        grid.addWidget(self.couplerStylesCombo, row, 1)
        row += 1

        grid.addWidget(self.couplerDiameterLabel, row, 0)
        grid.addWidget(self.couplerDiameterInput, row, 1)
        grid.addWidget(self.couplerAutoDiameterCheckbox, row, 2)
        row += 1

        grid.addWidget(self.couplerThicknessLabel, row, 0)
        grid.addWidget(self.couplerThicknessInput, row, 1)
        row += 1

        grid.addWidget(self.couplerLengthLabel, row, 0)
        grid.addWidget(self.couplerLengthInput, row, 1)
        row += 1

        self.couplerGroup.setLayout(grid)

        layout = QVBoxLayout()
        layout.addWidget(self.couplerGroup)
        layout.addItem(QtGui.QSpacerItem(0,0, QSizePolicy.Expanding, QSizePolicy.Expanding))

        self.tabCoupler.setLayout(layout)

    def setTabLaunchLug(self):

        ui = FreeCADGui.UiLoader()

        self.lugGroup = QtGui.QGroupBox(translate('Rocket', "Launch Lug"), self)
        self.lugGroup.setCheckable(True)

        self.lugInnerDiameterLabel = QtGui.QLabel(translate('Rocket', "Inner Diameter"), self)

        self.lugInnerDiameterInput = ui.createWidget("Gui::InputField")
        self.lugInnerDiameterInput.unit = 'mm'
        self.lugInnerDiameterInput.setMinimumWidth(100)

        self.lugInnerDiameterPresetLabel = QtGui.QLabel(translate('Rocket', "Presets"), self)

        self.lugPresets = (FINCAN_PRESET_CUSTOM, FINCAN_PRESET_1_8, FINCAN_PRESET_3_16, FINCAN_PRESET_1_4)
        self.lugPresetsCombo = QtGui.QComboBox(self)
        self.lugPresetsCombo.addItems(self.lugPresets)

        self.lugThicknessLabel = QtGui.QLabel(translate('Rocket', "Thickness"), self)

        self.lugThicknessInput = ui.createWidget("Gui::InputField")
        self.lugThicknessInput.unit = 'mm'
        self.lugThicknessInput.setMinimumWidth(100)

        self.lugAutoThicknessCheckbox = QtGui.QCheckBox(translate('Rocket', "auto"), self)
        self.lugAutoThicknessCheckbox.setCheckState(QtCore.Qt.Checked)

        self.lugLengthLabel = QtGui.QLabel(translate('Rocket', "Length"), self)

        self.lugLengthInput = ui.createWidget("Gui::InputField")
        self.lugLengthInput.unit = 'mm'
        self.lugLengthInput.setMinimumWidth(100)

        self.lugAutoLengthCheckbox = QtGui.QCheckBox(translate('Rocket', "auto"), self)
        self.lugAutoLengthCheckbox.setCheckState(QtCore.Qt.Checked)

        self.lugLeadingOffsetLabel = QtGui.QLabel(translate('Rocket', "Leading Edge Offset"), self)

        self.lugLeadingOffsetInput = ui.createWidget("Gui::InputField")
        self.lugLeadingOffsetInput.unit = 'mm'
        self.lugLeadingOffsetInput.setMinimumWidth(100)

        self.lugFilletRadiusLabel = QtGui.QLabel(translate('Rocket', "Fillet radius"), self)

        self.lugFilletRadiusInput = ui.createWidget("Gui::InputField")
        self.lugFilletRadiusInput.unit = 'mm'
        self.lugFilletRadiusInput.setMinimumWidth(100)

        # Sweep parameters
        self.forwardSweepGroup = QtGui.QGroupBox(translate('Rocket', "Forward Sweep"), self)
        self.forwardSweepGroup.setCheckable(True)

        self.forwardSweepLabel = QtGui.QLabel(translate('Rocket', "Sweep Angle"), self)

        self.forwardSweepInput = ui.createWidget("Gui::InputField")
        self.forwardSweepInput.unit = 'deg'
        self.forwardSweepInput.setMinimumWidth(100)

        self.aftSweepGroup = QtGui.QGroupBox(translate('Rocket', "Aft Sweep"), self)
        self.aftSweepGroup.setCheckable(True)

        self.aftSweepLabel = QtGui.QLabel(translate('Rocket', "Sweep Angle"), self)

        self.aftSweepInput = ui.createWidget("Gui::InputField")
        self.aftSweepInput.unit = 'deg'
        self.aftSweepInput.setMinimumWidth(100)

        # Forward sweep group
        row = 0
        grid = QGridLayout()

        grid.addWidget(self.forwardSweepLabel, row, 0)
        grid.addWidget(self.forwardSweepInput, row, 1)
        row += 1

        self.forwardSweepGroup.setLayout(grid)

        # Aft sweep group
        row = 0
        grid = QGridLayout()

        grid.addWidget(self.aftSweepLabel, row, 0)
        grid.addWidget(self.aftSweepInput, row, 1)
        row += 1

        self.aftSweepGroup.setLayout(grid)

        # Launch Lug group
        row = 0
        grid = QGridLayout()

        grid.addWidget(self.lugInnerDiameterLabel, row, 0)
        grid.addWidget(self.lugPresetsCombo, row, 1)
        grid.addWidget(self.lugInnerDiameterPresetLabel, row, 2)
        row += 1

        grid.addWidget(self.lugInnerDiameterInput, row, 1)
        row += 1

        grid.addWidget(self.lugThicknessLabel, row, 0)
        grid.addWidget(self.lugThicknessInput, row, 1)
        grid.addWidget(self.lugAutoThicknessCheckbox, row, 2)
        row += 1

        grid.addWidget(self.lugLengthLabel, row, 0)
        grid.addWidget(self.lugLengthInput, row, 1)
        grid.addWidget(self.lugAutoLengthCheckbox, row, 2)
        row += 1

        grid.addWidget(self.lugLeadingOffsetLabel, row, 0)
        grid.addWidget(self.lugLeadingOffsetInput, row, 1)
        row += 1

        grid.addWidget(self.lugFilletRadiusLabel, row, 0)
        grid.addWidget(self.lugFilletRadiusInput, row, 1)
        row += 1

        grid.addWidget(self.forwardSweepGroup, row, 0, 1, 3) # 1 row, 3 columns
        row += 1

        grid.addWidget(self.aftSweepGroup, row, 0, 1, 3)
        row += 1

        self.lugGroup.setLayout(grid)

        layout = QVBoxLayout()
        layout.addWidget(self.lugGroup)
        layout.addItem(QtGui.QSpacerItem(0,0, QSizePolicy.Expanding, QSizePolicy.Expanding))

        self.tabLaunchLug.setLayout(layout)

class TaskPanelFinCan(QObject):

    redrawRequired = Signal()   # Allows for async redraws to allow for longer processing times

    def __init__(self,obj,mode):
        super().__init__()

        self._obj = obj
        self._isAssembly = self._obj.Proxy.isRocketAssembly()

        self._finForm = _FinCanDialog(self._obj.FinType == FIN_TYPE_SKETCH)

        self._location = TaskPanelLocation(obj)
        self._locationForm = self._location.getForm()

        self.form = [self._finForm, self._locationForm]
        self._finForm.setWindowIcon(QtGui.QIcon(FreeCAD.getUserAppDataDir() + "Mod/Rocket/Resources/icons/Rocket_Fin.svg"))

        self.update()

        self._finForm.finTypesCombo.currentTextChanged.connect(self.onFinTypes)

        self._finForm.finCountSpinBox.valueChanged.connect(self.onCount)
        self._finForm.finSpacingInput.textEdited.connect(self.onSpacing)
        self._finForm.finCantInput.textEdited.connect(self.onCant)

        self._finForm.rootCrossSectionsCombo.currentTextChanged.connect(self.onRootCrossSection)
        self._finForm.rootChordInput.textEdited.connect(self.onRootChord)
        self._finForm.rootThicknessInput.textEdited.connect(self.onRootThickness)
        self._finForm.rootPerCentCheckbox.clicked.connect(self.onRootPerCent)
        self._finForm.rootLength1Input.textEdited.connect(self.onRootLength1)
        self._finForm.rootLength2Input.textEdited.connect(self.onRootLength2)

        self._finForm.tipCrossSectionsCombo.currentTextChanged.connect(self.onTipCrossSection)
        self._finForm.tipChordInput.textEdited.connect(self.onTipChord)
        self._finForm.tipThicknessInput.textEdited.connect(self.onTipThickness)
        self._finForm.tipSameThicknessCheckbox.stateChanged.connect(self.onTipSameThickness)
        self._finForm.tipPerCentCheckbox.clicked.connect(self.onTipPerCent)
        self._finForm.tipLength1Input.textEdited.connect(self.onTipLength1)
        self._finForm.tipLength2Input.textEdited.connect(self.onTipLength2)

        self._finForm.heightInput.textEdited.connect(self.onHeight)
        self._finForm.sweepLengthInput.textEdited.connect(self.onSweepLength)
        self._finForm.sweepAngleInput.textEdited.connect(self.onSweepAngle)

        self._finForm.canDiameterInput.textEdited.connect(self.onCanDiameter)
        self._finForm.canAutoDiameterCheckbox.stateChanged.connect(self.onCanAutoDiameter)
        self._finForm.canThicknessInput.textEdited.connect(self.onCanThickness)
        self._finForm.canLengthInput.textEdited.connect(self.onCanLength)
        self._finForm.canLeadingOffsetInput.textEdited.connect(self.onCanLeadingEdgeOffset)

        self._finForm.canLeadingCombo.currentTextChanged.connect(self.onCanLeadingEdge)
        self._finForm.canLeadingLengthInput.textEdited.connect(self.onCanLeadingLength)
        self._finForm.canTrailingCombo.currentTextChanged.connect(self.onCanTrailingEdge)
        self._finForm.canTrailingLengthInput.textEdited.connect(self.onCanTrailingLength)

        self._finForm.couplerGroup.toggled.connect(self.onCoupler)
        self._finForm.couplerStylesCombo.currentIndexChanged.connect(self.onCouplerStyle)
        self._finForm.couplerThicknessInput.textEdited.connect(self.onCouplerThickness)
        self._finForm.couplerDiameterInput.textEdited.connect(self.onCouplerDiameter)
        self._finForm.couplerAutoDiameterCheckbox.stateChanged.connect(self.onCouplerAutoDiameter)
        self._finForm.couplerLengthInput.textEdited.connect(self.onCouplerLength)

        self._finForm.lugGroup.toggled.connect(self.onLug)
        self._finForm.lugInnerDiameterInput.textEdited.connect(self.onLugInnerDiameter)
        self._finForm.lugPresetsCombo.currentTextChanged.connect(self.onLugPreset)
        self._finForm.lugThicknessInput.textEdited.connect(self.onLugThickness)
        self._finForm.lugAutoThicknessCheckbox.stateChanged.connect(self.onLugAutoThickness)
        self._finForm.lugLengthInput.textEdited.connect(self.onLugLength)
        self._finForm.lugLeadingOffsetInput.textEdited.connect(self.onLugLeadingEdgeOffset)
        self._finForm.lugAutoLengthCheckbox.stateChanged.connect(self.onLugAutoLength)
        self._finForm.lugFilletRadiusInput.textEdited.connect(self.onLugFilletRadius)

        self._finForm.forwardSweepGroup.toggled.connect(self.onForwardSweep)
        self._finForm.forwardSweepInput.textEdited.connect(self.onForwardSweepAngle)
        self._finForm.aftSweepGroup.toggled.connect(self.onAftSweep)
        self._finForm.aftSweepInput.textEdited.connect(self.onAftSweepAngle)

        self._location.locationChange.connect(self.onLocation)

        self._redrawPending = False
        self.redrawRequired.connect(self.onRedraw, QtCore.Qt.QueuedConnection)

        if mode == 0: # fresh created
            self.redraw()  # calculate once
            FreeCAD.Gui.SendMsgToActiveView("ViewFit")

    def transferTo(self):
        "Transfer from the dialog to the object"
        self._obj.FinType = str(self._finForm.finTypesCombo.currentText())

        self._obj.FinCount = self._finForm.finCountSpinBox.value()
        self._obj.FinSpacing = self._finForm.finSpacingInput.text()
        self._obj.Cant = self._finForm.finCantInput.text()

        self._obj.RootCrossSection = str(self._finForm.rootCrossSectionsCombo.currentText())
        self._obj.RootChord = self._finForm.rootChordInput.text()
        self._obj.RootThickness = self._finForm.rootThicknessInput.text()
        self._obj.RootPerCent = self._finForm.rootPerCentCheckbox.isChecked()
        self._obj.RootLength1 = self._finForm.rootLength1Input.text()
        self._obj.RootLength2 = self._finForm.rootLength2Input.text()

        self._obj.TipCrossSection = str(self._finForm.tipCrossSectionsCombo.currentText())
        self._obj.TipChord = self._finForm.tipChordInput.text()
        self._obj.TipThickness = self._finForm.tipThicknessInput.text()
        self._obj.TipSameThickness = self._finForm.tipSameThicknessCheckbox.isChecked()
        self._obj.TipPerCent = self._finForm.tipPerCentCheckbox.isChecked()
        self._obj.TipLength1 = self._finForm.tipLength1Input.text()
        self._obj.TipLength2 =self._finForm.tipLength2Input.text()

        self._obj.Height = self._finForm.heightInput.text()
        self._obj.SweepLength = self._finForm.sweepLengthInput.text()
        self._obj.SweepAngle = self._finForm.sweepAngleInput.text()

        self._obj.Diameter = self._finForm.canDiameterInput.text()
        self._obj.AutoDiameter = self._finForm.canAutoDiameterCheckbox.isChecked()
        self._obj.Thickness = self._finForm.canThicknessInput.text()
        self._obj.Length = self._finForm.canLengthInput.text()
        self._obj.LeadingEdgeOffset = self._finForm.canLeadingOffsetInput.text()

        self._obj.LeadingEdge = str(self._finForm.canLeadingCombo.currentText())
        self._obj.LeadingLength = self._finForm.canLeadingLengthInput.text()
        self._obj.TrailingEdge = str(self._finForm.canTrailingCombo.currentText())
        self._obj.TrailingLength = self._finForm.canTrailingLengthInput.text()

        self._obj.Coupler = self._finForm.couplerGroup.isChecked()
        self._obj.CouplerStyle = str(self._finForm.couplerStylesCombo.currentData())
        self._obj.CouplerThickness = self._finForm.couplerThicknessInput.text()
        self._obj.CouplerDiameter = self._finForm.couplerDiameterInput.text()
        self._obj.CouplerAutoDiameter = self._finForm.couplerAutoDiameterCheckbox.isChecked()
        self._obj.CouplerLength = self._finForm.couplerLengthInput.text()

        self._obj.LaunchLug = self._finForm.lugGroup.isChecked()
        self._obj.LugInnerDiameter = self._finForm.lugInnerDiameterInput.text()
        self._obj.LaunchLugPreset = str(self._finForm.lugPresetsCombo.currentText())
        self._obj.LugThickness = self._finForm.lugThicknessInput.text()
        self._obj.LugAutoThickness = self._finForm.lugAutoThicknessCheckbox.isChecked()
        self._obj.LugLength = self._finForm.lugLengthInput.text()
        self._obj.LugAutoLength = self._finForm.lugAutoLengthCheckbox.isChecked()
        self._obj.LugLeadingEdgeOffset = self._finForm.lugLeadingOffsetInput.text()
        self._obj.LugFilletRadius = self._finForm.lugFilletRadiusInput.text()

        self._obj.LaunchLugForwardSweep = self._finForm.forwardSweepGroup.isChecked()
        self._obj.LaunchLugForwardSweepAngle = self._finForm.forwardSweepInput.text()
        self._obj.LaunchLugAftSweep = self._finForm.aftSweepGroup.isChecked()
        self._obj.LaunchLugAftSweepAngle = self._finForm.aftSweepInput.text()

        self._finForm.tabMaterial.transferTo(self._obj)
        self._finForm.tabComment.transferTo(self._obj)

    def transferFrom(self):
        "Transfer from the object to the dialog"
        self._finForm.finTypesCombo.setCurrentText(self._obj.FinType)

        self._finForm.finCountSpinBox.setValue(self._obj.FinCount)
        self._finForm.finSpacingInput.setText(self._obj.FinSpacing.UserString)
        self._finForm.finCantInput.setText(self._obj.Cant.UserString)

        self._finForm.rootCrossSectionsCombo.setCurrentText(self._obj.RootCrossSection)
        self._finForm.rootChordInput.setText(self._obj.RootChord.UserString)
        self._finForm.rootThicknessInput.setText(self._obj.RootThickness.UserString)
        self._finForm.rootPerCentCheckbox.setChecked(self._obj.RootPerCent)
        self._finForm.rootLength1Input.setText(self._obj.RootLength1.UserString)
        self._finForm.rootLength2Input.setText(self._obj.RootLength2.UserString)

        self._finForm.tipCrossSectionsCombo.setCurrentText(self._obj.TipCrossSection)
        self._finForm.tipChordInput.setText(self._obj.TipChord.UserString)
        self._finForm.tipThicknessInput.setText(self._obj.TipThickness.UserString)
        self._finForm.tipSameThicknessCheckbox.setChecked(self._obj.TipSameThickness)
        self._finForm.tipPerCentCheckbox.setChecked(self._obj.TipPerCent)
        self._finForm.tipLength1Input.setText(self._obj.TipLength1.UserString)
        self._finForm.tipLength2Input.setText(self._obj.TipLength2.UserString)

        self._finForm.heightInput.setText(self._obj.Height.UserString)
        self._finForm.sweepLengthInput.setText(self._obj.SweepLength.UserString)
        self._finForm.sweepAngleInput.setText(self._obj.SweepAngle.UserString)

        self._finForm.canDiameterInput.setText(self._obj.Diameter.UserString)
        self._finForm.canAutoDiameterCheckbox.setChecked(self._obj.AutoDiameter)
        self._finForm.canThicknessInput.setText(self._obj.Thickness.UserString)
        self._finForm.canLengthInput.setText(self._obj.Length.UserString)
        self._finForm.canLeadingOffsetInput.setText(self._obj.LeadingEdgeOffset.UserString)

        self._finForm.canLeadingCombo.setCurrentText(self._obj.LeadingEdge)
        self._finForm.canLeadingLengthInput.setText(self._obj.LeadingLength.UserString)
        self._finForm.canTrailingCombo.setCurrentText(self._obj.TrailingEdge)
        self._finForm.canTrailingLengthInput.setText(self._obj.TrailingLength.UserString)

        self._finForm.couplerGroup.setChecked(self._obj.Coupler)
        self._finForm.couplerStylesCombo.setCurrentIndex(self._finForm.couplerStylesCombo.findData(self._obj.CouplerStyle))
        self._finForm.couplerThicknessInput.setText(self._obj.CouplerThickness.UserString)
        self._finForm.couplerDiameterInput.setText(self._obj.CouplerDiameter.UserString)
        self._finForm.couplerAutoDiameterCheckbox.setChecked(self._obj.CouplerAutoDiameter)
        self._finForm.couplerLengthInput.setText(self._obj.CouplerLength.UserString)

        self._finForm.lugGroup.setChecked(self._obj.LaunchLug)
        self._finForm.lugInnerDiameterInput.setText(self._obj.LugInnerDiameter.UserString)
        self._finForm.lugPresetsCombo.setCurrentText(self._obj.LaunchLugPreset)
        self._finForm.lugThicknessInput.setText(self._obj.LugThickness.UserString)
        self._finForm.lugAutoThicknessCheckbox.setChecked(self._obj.LugAutoThickness)
        self._finForm.lugLengthInput.setText(self._obj.LugLength.UserString)
        self._finForm.lugAutoLengthCheckbox.setChecked(self._obj.LugAutoLength)
        self._finForm.lugLeadingOffsetInput.setText(self._obj.LugLeadingEdgeOffset.UserString)
        self._finForm.lugFilletRadiusInput.setText(self._obj.LugFilletRadius.UserString)

        self._finForm.forwardSweepGroup.setChecked(self._obj.LaunchLugForwardSweep)
        self._finForm.forwardSweepInput.setText(self._obj.LaunchLugForwardSweepAngle.UserString)
        self._finForm.aftSweepGroup.setChecked(self._obj.LaunchLugAftSweep)
        self._finForm.aftSweepInput.setText(self._obj.LaunchLugAftSweepAngle.UserString)

        self._finForm.tabMaterial.transferFrom(self._obj)
        self._finForm.tabComment.transferFrom(self._obj)

        self._setFinSetState()
        self._enableRootLengths()
        self._enableFinTypes() # This calls _enableTipLengths()
        self._enableRootPercent()
        self._enableTipPercent()
        self._sweepAngleFromLength(self._obj.SweepLength)
        self._enableLeadingEdge()
        self._enableTrailingEdge()
        self._setCanStyle()
        self._setCanAutoDiameterState()
        self._setCouplerAutoDiameterState()
        self._setLugAutoThicknessState()
        self._setLugAutoLengthState()

    def updateMaterials(self):
        "fills the combo with the existing FCMat cards"
        self._finForm.materialPresetCombo.addItem('')
        cards = Material.materialDictionary()
        if cards:
            for k in sorted(cards.keys()):
                self._finForm.materialPresetCombo.addItem(k)

    def setEdited(self):
        try:
            self._obj.Proxy.setEdited()
        except ReferenceError:
            # Object may be deleted
            pass

    def redraw(self):
        if not self._redrawPending:
            self._redrawPending = True
            self.redrawRequired.emit()

    def onCount(self, value):
        self._obj.FinCount = value
        if self._obj.FinCount > 0:
            self._obj.FinSpacing = 360.0 / float(value)
        else:
            self._obj.FinSpacing = 360.0
        self._finForm.finSpacingInput.setText(self._obj.FinSpacing.UserString)
        self.redraw()
        self.setEdited()

    def onSpacing(self, value):
        self._obj.FinSpacing = value
        self.redraw()
        self.setEdited()

    def onCant(self, value):
        self._obj.Cant = value
        self.redraw()
        self.setEdited()

    def _enableFinTypes(self):
        if self._obj.FinType == FIN_TYPE_TRAPEZOID:
            self._enableFinTypeTrapezoid()
        elif self._obj.FinType == FIN_TYPE_TRIANGLE:
            self._enableFinTypeTriangle()
        elif self._obj.FinType == FIN_TYPE_ELLIPSE:
            self._enableFinTypeEllipse()
        else:
            self._enableFinTypeSketch()

    def _enableFinTypeTrapezoid(self):
        old = self._obj.RootCrossSection # This must be saved and restored
        self._finForm.rootCrossSectionsCombo.clear()
        self._finForm.rootCrossSectionsCombo.addItems(self._finForm.rootCrossSections)
        self._obj.RootCrossSection = old

        self._finForm.rootCrossSectionsCombo.setCurrentText(self._obj.RootCrossSection)

        self._finForm.heightLabel.setHidden(False)
        self._finForm.heightInput.setHidden(False)

        self._finForm.sweepLengthLabel.setHidden(False)
        self._finForm.sweepLengthInput.setHidden(False)
        self._finForm.sweepAngleLabel.setHidden(False)
        self._finForm.sweepAngleInput.setHidden(False)

        self._finForm.rootChordLabel.setHidden(False)
        self._finForm.rootChordInput.setHidden(False)
        self._finForm.rootLength2Label.setHidden(False)
        self._finForm.rootLength2Input.setHidden(False)

        self._finForm.tipGroup.setHidden(False)

        self._enableTipLengths()

    def _enableFinTypeTriangle(self):
        old = self._obj.RootCrossSection # This must be saved and restored
        self._finForm.rootCrossSectionsCombo.clear()
        self._finForm.rootCrossSectionsCombo.addItems(self._finForm.rootCrossSections)
        self._obj.RootCrossSection = old

        self._finForm.rootCrossSectionsCombo.setCurrentText(self._obj.RootCrossSection)

        self._finForm.heightLabel.setHidden(False)
        self._finForm.heightInput.setHidden(False)

        self._finForm.sweepLengthLabel.setHidden(False)
        self._finForm.sweepLengthInput.setHidden(False)
        self._finForm.sweepAngleLabel.setHidden(False)
        self._finForm.sweepAngleInput.setHidden(False)

        self._finForm.rootChordLabel.setHidden(False)
        self._finForm.rootChordInput.setHidden(False)
        self._finForm.rootLength2Label.setHidden(False)
        self._finForm.rootLength2Input.setHidden(False)

        self._finForm.tipGroup.setHidden(True)

    def _enableFinTypeEllipse(self):
        old = self._obj.RootCrossSection # This must be saved and restored
        self._finForm.rootCrossSectionsCombo.clear()
        self._finForm.rootCrossSectionsCombo.addItems(self._finForm.rootEllipseCrossSections)
        self._obj.RootCrossSection = old

        if self._obj.RootCrossSection in [FIN_CROSS_TAPER_LE, FIN_CROSS_TAPER_TE]:
            self._obj.RootCrossSection = FIN_CROSS_TAPER_LETE
        self._finForm.rootCrossSectionsCombo.setCurrentText(self._obj.RootCrossSection)

        self._finForm.heightLabel.setHidden(False)
        self._finForm.heightInput.setHidden(False)

        self._finForm.sweepLengthLabel.setHidden(True)
        self._finForm.sweepLengthInput.setHidden(True)
        self._finForm.sweepAngleLabel.setHidden(True)
        self._finForm.sweepAngleInput.setHidden(True)

        self._finForm.rootChordLabel.setHidden(False)
        self._finForm.rootChordInput.setHidden(False)
        self._finForm.rootLength2Label.setHidden(True)
        self._finForm.rootLength2Input.setHidden(True)

        self._finForm.tipGroup.setHidden(True)

    def _enableFinTypeSketch(self):
        old = self._obj.RootCrossSection # This must be saved and restored
        self._finForm.rootCrossSectionsCombo.clear()
        self._finForm.rootCrossSectionsCombo.addItems(self._finForm.rootCrossSections)
        self._obj.RootCrossSection = old

        self._finForm.rootCrossSectionsCombo.setCurrentText(self._obj.RootCrossSection)

        self._finForm.heightLabel.setHidden(True)
        self._finForm.heightInput.setHidden(True)

        self._finForm.sweepLengthLabel.setHidden(True)
        self._finForm.sweepLengthInput.setHidden(True)
        self._finForm.sweepAngleLabel.setHidden(True)
        self._finForm.sweepAngleInput.setHidden(True)

        self._finForm.rootChordLabel.setHidden(True)
        self._finForm.rootChordInput.setHidden(True)

        self._finForm.tipGroup.setHidden(True)

        # Create a default sketch if none exists
        self._defaultFinSketch()

    def _drawLines(self, sketch, points):
        last = points[-1]
        for index, point in enumerate(points):
            sketch.addGeometry(Part.LineSegment(FreeCAD.Vector(float(last[0]), float(last[1]), 0),
                                                        FreeCAD.Vector(float(point[0]), float(point[1]), 0)))
            sketch.addConstraint(Sketcher.Constraint("DistanceX", index, 2, point[0]))
            sketch.addConstraint(Sketcher.Constraint("DistanceY", index, 2, point[1]))
            last = point

        count = len(points)
        for index in range(count):
            if index == 0:
                sketch.addConstraint(Sketcher.Constraint("Coincident", count-1, 2, index, 1))
            else:
                sketch.addConstraint(Sketcher.Constraint("Coincident", index-1, 2, index, 1))

        return sketch

    def _defaultFinSketch(self):
        if self._obj.Profile is None:
            sketch = newSketchNoEdit()
            points = []
            points.append((0.0, 0.0))
            points.append((float(self._obj.RootChord), 0.0))
            points.append((float(self._obj.SweepLength) + float(self._obj.TipChord), float(self._obj.Height)))
            points.append((float(self._obj.SweepLength), float(self._obj.Height)))

            sketch = self._drawLines(sketch, points)
            FreeCAD.ActiveDocument.recompute([sketch]) # Compute the sketch
            self._obj.Profile = sketch
            sketch.Visibility = False

    def onFinTypes(self, value):
        self._obj.FinType = value
        self._enableFinTypes()
        self.redraw()
        self.setEdited()

    def _setFinSetState(self):
        # if self._isAssembly:
        #     checked = self._finForm.finSetGroup.isChecked()
        #     self._finForm.finSetGroup.setEnabled(True)
        # else:
        #     if self._obj.FinSet:
        #         self._obj.FinSet = False
        #         self._finForm.finSetGroup.setChecked(self._obj.FinSet)
        #     checked = False
        #     self._finForm.finSetGroup.setEnabled(False)
        self._finForm.finSetGroup.setEnabled(True)
        self._finForm.finSetGroup.setChecked(self._obj.FinSet)
        # checked = self._finForm.finSetGroup.isChecked()

        # self._finForm.finCountSpinBox.setEnabled(checked)
        # self._finForm.finSpacingInput.setEnabled(checked)
        self._finForm.tipThicknessInput.setEnabled(not self._obj.TipSameThickness)

    def _enableRootLengths(self):
        value = self._obj.RootCrossSection
        if value in [FIN_CROSS_DIAMOND, FIN_CROSS_TAPER_LE, FIN_CROSS_TAPER_TE, FIN_CROSS_TAPER_LETE]:
            self._finForm.rootPerCentCheckbox.setEnabled(True)
            self._finForm.rootLength1Input.setEnabled(True)
            if value == FIN_CROSS_TAPER_LETE:
                self._finForm.rootLength2Input.setEnabled(True)
            else:
                self._finForm.rootLength2Input.setEnabled(False)
        else:
            self._finForm.rootPerCentCheckbox.setEnabled(False)
            self._finForm.rootLength1Input.setEnabled(False)
            self._finForm.rootLength2Input.setEnabled(False)

    def _enableTipLengths(self):
        if self._obj.FinType == FIN_TYPE_TRAPEZOID:
            value = self._obj.TipCrossSection
            if value == FIN_CROSS_SAME:
                value = self._obj.RootCrossSection
            if value in [FIN_CROSS_DIAMOND, FIN_CROSS_TAPER_LE, FIN_CROSS_TAPER_TE, FIN_CROSS_TAPER_LETE]:
                self._finForm.tipPerCentCheckbox.setEnabled(True)
                self._finForm.tipLength1Input.setEnabled(True)
                if value == FIN_CROSS_TAPER_LETE:
                    self._finForm.tipLength2Input.setEnabled(True)
                else:
                    self._finForm.tipLength2Input.setEnabled(False)
            else:
                self._finForm.tipPerCentCheckbox.setEnabled(False)
                self._finForm.tipLength1Input.setEnabled(False)
                self._finForm.tipLength2Input.setEnabled(False)

    def onRootCrossSection(self, value):
        if len(value) <= 0:
            return

        self._obj.RootCrossSection = value
        self._enableRootLengths()

        if self._obj.TipCrossSection == FIN_CROSS_SAME:
            self._enableTipLengths()

        self.redraw()
        self.setEdited()

    def onRootChord(self, value):
        try:
            self._obj.RootChord = FreeCAD.Units.Quantity(value).Value
            self.redraw()
        except ValueError:
            pass
        self.setEdited()

    def onRootThickness(self, value):
        try:
            self._obj.RootThickness = FreeCAD.Units.Quantity(value).Value
            if self._obj.TipSameThickness:
                self._obj.TipThickness = FreeCAD.Units.Quantity(value).Value
                self._finForm.tipThicknessInput.setText(self._obj.TipThickness.UserString)
            self.redraw()
        except ValueError:
            pass
        self.setEdited()

    def _toPercent(self, length, chord):
        percent = 100.0 * length / chord
        if percent > 100.0:
            percent = 100.0
        if percent < 0.0:
            percent = 0.0
        return percent

    def _toLength(self, percent, chord):
        length = percent * chord / 100.0
        if length > chord:
            length = chord
        if length < 0.0:
            length = 0.0
        return length

    def _enableRootPercent(self):
        if self._obj.RootPerCent:
            self._finForm.rootLength1Input.unit = ''
            self._finForm.rootLength2Input.unit = ''
            self._finForm.rootLength1Input.setText(str(self._obj.RootLength1.Value))
            self._finForm.rootLength2Input.setText(str(self._obj.RootLength2.Value))
        else:
            self._finForm.rootLength1Input.unit = 'mm'
            self._finForm.rootLength2Input.unit = 'mm'
            self._finForm.rootLength1Input.setText(self._obj.RootLength1.UserString)
            self._finForm.rootLength2Input.setText(self._obj.RootLength2.UserString)

    def _convertRootPercent(self):
        if self._obj.RootPerCent:
            # Convert to percentages
            self._obj.RootLength1 = self._toPercent(self._obj.RootLength1.Value, self._obj.RootChord.Value)
            self._obj.RootLength2 = self._toPercent(self._obj.RootLength2.Value, self._obj.RootChord.Value)
        else:
            # Convert to lengths
            self._obj.RootLength1 = self._toLength(self._obj.RootLength1.Value, self._obj.RootChord.Value)
            self._obj.RootLength2 = self._toLength(self._obj.RootLength2.Value, self._obj.RootChord.Value)
        self._enableRootPercent()

    def onRootPerCent(self, value):
        self._obj.RootPerCent = self._finForm.rootPerCentCheckbox.isChecked()
        self._convertRootPercent()

        self.redraw()
        self.setEdited()

    def onRootLength1(self, value):
        try:
            self._obj.RootLength1 = FreeCAD.Units.Quantity(value).Value
            self.redraw()
        except ValueError:
            pass
        self.setEdited()

    def onRootLength2(self, value):
        try:
            self._obj.RootLength2 = FreeCAD.Units.Quantity(value).Value
            self.redraw()
        except ValueError:
            pass
        self.setEdited()

    def onTipCrossSection(self, value):
        self._obj.TipCrossSection = value
        self._enableTipLengths()

        self.redraw()
        self.setEdited()

    def onTipChord(self, value):
        try:
            self._obj.TipChord = FreeCAD.Units.Quantity(value).Value
            self.redraw()
        except ValueError:
            pass
        self.setEdited()

    def onTipThickness(self, value):
        try:
            self._obj.TipThickness = FreeCAD.Units.Quantity(value).Value
            self.redraw()
        except ValueError:
            pass
        self.setEdited()

    def onTipSameThickness(self, value):
        try:
            self._obj.TipSameThickness = value
            self.redraw()
            self._setFinSetState()
        except ValueError:
            pass
        self.setEdited()

    def _enableTipPercent(self):
        if self._obj.TipPerCent:
            self._finForm.tipLength1Input.unit = ''
            self._finForm.tipLength2Input.unit = ''
            self._finForm.tipLength1Input.setText(str(self._obj.TipLength1.Value))
            self._finForm.tipLength2Input.setText(str(self._obj.TipLength2.Value))
        else:
            self._finForm.tipLength1Input.unit = 'mm'
            self._finForm.tipLength2Input.unit = 'mm'
            self._finForm.tipLength1Input.setText(self._obj.TipLength1.UserString)
            self._finForm.tipLength2Input.setText(self._obj.TipLength2.UserString)

    def _convertTipPercent(self):
        if self._obj.TipPerCent:
            # Convert to percentages
            self._obj.TipLength1 = self._toPercent(self._obj.TipLength1.Value, self._obj.TipChord.Value)
            self._obj.TipLength2 = self._toPercent(self._obj.TipLength2.Value, self._obj.TipChord.Value)
        else:
            # Convert to lengths
            self._obj.TipLength1 = self._toLength(self._obj.TipLength1.Value, self._obj.TipChord.Value)
            self._obj.TipLength2 = self._toLength(self._obj.TipLength2.Value, self._obj.TipChord.Value)
        self._enableTipPercent()

    def onTipPerCent(self, value):
        self._obj.TipPerCent = self._finForm.tipPerCentCheckbox.isChecked()
        self._convertTipPercent()

        self.redraw()
        self.setEdited()

    def onTipLength1(self, value):
        try:
            self._obj.TipLength1 = FreeCAD.Units.Quantity(value).Value
            self.redraw()
        except ValueError:
            pass
        self.setEdited()

    def onTipLength2(self, value):
        try:
            self._obj.TipLength2 = FreeCAD.Units.Quantity(value).Value
            self.redraw()
        except ValueError:
            pass
        self.setEdited()

    def onHeight(self, value):
        try:
            self._obj.Height = FreeCAD.Units.Quantity(value).Value
            self._sweepAngleFromLength(self._obj.SweepLength)
            self.redraw()
        except ValueError:
            pass
        self.setEdited()

    def _sweepLengthFromAngle(self, value):
        theta = _toFloat(value)
        if theta <= -90.0 or theta >= 90.0:
            _err("Sweep angle must be greater than -90 and less than +90")
            return
        theta = math.radians(-1.0 * (theta + 90.0))
        length = _toFloat(self._obj.Height) / math.tan(theta)
        self._obj.SweepLength = length
        self._finForm.sweepLengthInput.setText(self._obj.SweepLength.UserString)

    def _sweepAngleFromLength(self, value):
        length = _toFloat(value)
        theta = 90.0 - math.degrees(math.atan2(_toFloat(self._obj.Height), length))
        self._obj.SweepAngle = theta
        self._finForm.sweepAngleInput.setText(self._obj.SweepAngle.UserString)

    def onSweepLength(self, value):
        try:
            self._obj.SweepLength = FreeCAD.Units.Quantity(value).Value
            self._sweepAngleFromLength(self._obj.SweepLength)
            self.redraw()
        except ValueError:
            pass
        self.setEdited()

    def onSweepAngle(self, value):
        try:
            self._obj.SweepAngle = FreeCAD.Units.Quantity(value).Value
            self._sweepLengthFromAngle(self._obj.SweepAngle)
            self.redraw()
        except ValueError:
            pass
        self.setEdited()

    def _setCanStyle(self):
        if self._obj.FinCanStyle == FINCAN_STYLE_SLEEVE:
            self._finForm.canDiameterLabel.setText(translate('Rocket', "Inner Diameter"))
            self._finForm.canLeadingGroup.setHidden(False)
            if self._isAssembly:
                self._finForm.couplerGroup.setEnabled(False)
            else:
                self._finForm.couplerGroup.setEnabled(True)
            self._obj.Coupler = False
        else:
            self._finForm.canDiameterLabel.setText(translate('Rocket', "Outer Diameter"))
            if self._isAssembly:
                self._finForm.canLeadingGroup.setHidden(True)
            else:
                self._finForm.canLeadingGroup.setHidden(False)
            self._finForm.couplerGroup.setEnabled(True)
        self._finForm.couplerGroup.setChecked(self._obj.Coupler)

    def onCanDiameter(self, value):
        try:
            self._obj.Diameter = FreeCAD.Units.Quantity(value).Value
            self._obj.ParentRadius = (self._obj.Diameter / 2.0) # + self._obj.Thickness
            self.redraw()
        except ValueError:
            pass
        self.setEdited()

    def _setCanAutoDiameterState(self):
        if self._isAssembly:
            self._finForm.canDiameterInput.setEnabled(not self._obj.AutoDiameter)
            self._finForm.canAutoDiameterCheckbox.setChecked(self._obj.AutoDiameter)
        else:
            self._obj.AutoDiameter = False
            self._finForm.canAutoDiameterCheckbox.setEnabled(False)
            self._finForm.canDiameterInput.setEnabled(not self._obj.AutoDiameter)
            self._finForm.canAutoDiameterCheckbox.setChecked(self._obj.AutoDiameter)

        if self._obj.AutoDiameter:
            self._obj.Diameter = (self._obj.ParentRadius * 2.0)
            self._finForm.canDiameterInput.setText(self._obj.Diameter.UserString)

    def onCanAutoDiameter(self, value):
        self._obj.AutoDiameter = value
        self._setCanAutoDiameterState()

        self.redraw()
        self.setEdited()

    def onCanThickness(self, value):
        try:
            self._obj.Thickness = FreeCAD.Units.Quantity(value).Value
            self._obj.ParentRadius = (self._obj.Diameter / 2.0) # + self._obj.Thickness
            self._setLugAutoThicknessState()
            self.redraw()
        except ValueError:
            pass
        self.setEdited()

    def onCanLength(self, value):
        try:
            self._obj.Length = FreeCAD.Units.Quantity(value).Value
            self.redraw()
        except ValueError:
            pass
        self.setEdited()

    def onCanLeadingEdgeOffset(self, value):
        try:
            self._obj.LeadingEdgeOffset = FreeCAD.Units.Quantity(value).Value
            self.redraw()
        except ValueError:
            pass
        self.setEdited()


    def _enableLeadingEdge(self):
        if self._obj.LeadingEdge == FINCAN_EDGE_SQUARE:
            self._finForm.canLeadingLengthInput.setEnabled(False)
        else:
            self._finForm.canLeadingLengthInput.setEnabled(True)

    def onCanLeadingEdge(self, value):
        if len(value) <= 0:
            return

        self._obj.LeadingEdge = value
        self._enableLeadingEdge()
        self._setLugAutoLengthState()

        self.redraw()
        self.setEdited()

    def onCanLeadingLength(self, value):
        try:
            self._obj.LeadingLength = FreeCAD.Units.Quantity(value).Value
            self._setLugAutoLengthState()
            self.redraw()
        except ValueError:
            pass
        self.setEdited()

    def _enableTrailingEdge(self):
        if self._obj.TrailingEdge == FINCAN_EDGE_SQUARE:
            self._finForm.canTrailingLengthInput.setEnabled(False)
        else:
            self._finForm.canTrailingLengthInput.setEnabled(True)

    def onCanTrailingEdge(self, value):
        if len(value) <= 0:
            return

        self._obj.TrailingEdge = value
        self._enableTrailingEdge()
        self._setLugAutoLengthState()

        self.redraw()
        self.setEdited()

    def onCanTrailingLength(self, value):
        try:
            self._obj.TrailingLength = FreeCAD.Units.Quantity(value).Value
            self._setLugAutoLengthState()
            self.redraw()
        except ValueError:
            pass
        self.setEdited()

    def onCoupler(self, value):
        self._obj.Coupler = self._finForm.couplerGroup.isChecked()

        self.redraw()

    def onCouplerStyle(self, value):
        self._obj.CouplerStyle = self._finForm.couplerStylesCombo.itemData(value)

        self.redraw()

    def onCouplerThickness(self, value):
        try:
            self._obj.CouplerThickness = FreeCAD.Units.Quantity(value).Value
            self.redraw()
        except ValueError:
            pass

    def _setCouplerAutoDiameterState(self):
        if self._isAssembly:
            self._finForm.couplerDiameterInput.setEnabled(not self._obj.CouplerAutoDiameter)
            self._finForm.couplerAutoDiameterCheckbox.setChecked(self._obj.CouplerAutoDiameter)
        else:
            self._obj.CouplerAutoDiameter = False
            self._finForm.couplerAutoDiameterCheckbox.setEnabled(False)
            self._finForm.couplerDiameterInput.setEnabled(not self._obj.CouplerAutoDiameter)
            self._finForm.couplerAutoDiameterCheckbox.setChecked(self._obj.CouplerAutoDiameter)

        if self._obj.CouplerAutoDiameter:
            pass
            # self._obj.Diameter = (self._obj.ParentRadius * 2.0)
            # self._finForm.canDiameterInput.setText(self._obj.Diameter.UserString)

    def onCouplerAutoDiameter(self, value):
        self._obj.CouplerAutoDiameter = value
        self._setCouplerAutoDiameterState()

        self.redraw()
        self.setEdited()

    def onCouplerDiameter(self, value):
        try:
            self._obj.CouplerDiameter = FreeCAD.Units.Quantity(value).Value
            self.redraw()
        except ValueError:
            pass

    def onCouplerLength(self, value):
        try:
            self._obj.CouplerLength = FreeCAD.Units.Quantity(value).Value
            self.redraw()
        except ValueError:
            pass

    def onLug(self, value):
        self._obj.LaunchLug = self._finForm.lugGroup.isChecked()

        self.redraw()
        self.setEdited()

    def onLugInnerDiameter(self, value):
        try:
            self._obj.LugInnerDiameter = FreeCAD.Units.Quantity(value).Value
            self._finForm.lugPresetsCombo.setCurrentText(FINCAN_PRESET_CUSTOM)
            self.redraw()
        except ValueError:
            pass
        self.setEdited()

    def _setLugDiameter(self, value):
        try:
            self._obj.LugInnerDiameter = value
            self._finForm.lugInnerDiameterInput.setText(self._obj.LugInnerDiameter.UserString)
            self.redraw()
        except ValueError:
            pass
        self.setEdited()

    def onLugPreset(self, value):
        if value == FINCAN_PRESET_1_8:
            self._setLugDiameter(3.56)
        elif value == FINCAN_PRESET_3_16:
            self._setLugDiameter(5.56)
        elif value == FINCAN_PRESET_1_4:
            self._setLugDiameter(6.35)

    def onLugThickness(self, value):
        try:
            self._obj.LugThickness = FreeCAD.Units.Quantity(value).Value
            self.redraw()
        except ValueError:
            pass
        self.setEdited()

    def _setLugAutoThicknessState(self):
        self._finForm.lugThicknessInput.setEnabled(not self._obj.LugAutoThickness)
        self._finForm.lugAutoThicknessCheckbox.setChecked(self._obj.LugAutoThickness)

        if self._obj.LugAutoThickness:
            self._obj.LugThickness = self._obj.Thickness
            self._finForm.lugThicknessInput.setText(self._obj.Thickness.UserString)

    def onLugAutoThickness(self, value):
        self._obj.LugAutoThickness = value
        self._setLugAutoThicknessState()

        self.redraw()
        self.setEdited()

    def onLugLength(self, value):
        try:
            self._obj.LugLength = FreeCAD.Units.Quantity(value).Value
            self.redraw()
        except ValueError:
            pass
        self.setEdited()

    def _setLugAutoLengthState(self):
        self._finForm.lugLengthInput.setEnabled(not self._obj.LugAutoLength)
        self._finForm.lugAutoLengthCheckbox.setChecked(self._obj.LugAutoLength)

        if self._obj.LugAutoLength:
            length = float(self._obj.Length)

            if self._obj.LugLeadingEdgeOffset > 0:
                length -= float(self._obj.LugLeadingEdgeOffset)
            elif self._obj.LeadingEdge != FINCAN_EDGE_SQUARE:
                length -= float(self._obj.LeadingLength)

            if self._obj.TrailingEdge != FINCAN_EDGE_SQUARE:
                length -= float(self._obj.TrailingLength)

            self._obj.LugLength = length
            self._finForm.lugLengthInput.setText(self._obj.LugLength.UserString)

    def onLugAutoLength(self, value):
        self._obj.LugAutoLength = value
        self._setLugAutoLengthState()

        self.redraw()
        self.setEdited()

    def onLugLeadingEdgeOffset(self, value):
        try:
            self._obj.LugLeadingEdgeOffset = FreeCAD.Units.Quantity(value).Value
            self._setLugAutoLengthState()
            self.redraw()
        except ValueError:
            pass
        self.setEdited()

    def onLugFilletRadius(self, value):
        try:
            self._obj.LugFilletRadius = FreeCAD.Units.Quantity(value).Value
            self.redraw()
        except ValueError:
            pass
        self.setEdited()

    def _setForwardSweepState(self):
        # self._finForm.forwardSweepInput.setEnabled(self._obj.LaunchLugForwardSweep)
        self._finForm.forwardSweepGroup.setChecked(self._obj.LaunchLugForwardSweep)

    def onForwardSweep(self, value):
        self._obj.LaunchLugForwardSweep = value
        self._setForwardSweepState()

        self.redraw()

    def onForwardSweepAngle(self, value):
        try:
            self._obj.LaunchLugForwardSweepAngle = FreeCAD.Units.Quantity(value).Value
            self.redraw()
        except ValueError:
            pass

    def _setAftSweepState(self):
        # self._finForm.aftSweepInput.setEnabled(self._obj.LaunchLugAftSweep)
        self._finForm.aftSweepGroup.setChecked(self._obj.LaunchLugAftSweep)

    def onAftSweep(self, value):
        self._obj.LaunchLugAftSweep = value
        self._setAftSweepState()

        self.redraw()

    def onAftSweepAngle(self, value):
        try:
            self._obj.LaunchLugAftSweepAngle = FreeCAD.Units.Quantity(value).Value
            self.redraw()
        except ValueError:
            pass

    def onLocation(self):
        self._obj.Proxy.updateChildren()
        self.redraw()
        self.setEdited()

    def onRedraw(self):
        self._obj.Proxy.execute(self._obj)
        self._redrawPending = False

    def getStandardButtons(self):
        return QtGui.QDialogButtonBox.Ok | QtGui.QDialogButtonBox.Cancel | QtGui.QDialogButtonBox.Apply

    def clicked(self,button):
        if button == QtGui.QDialogButtonBox.Apply:
            self.transferTo()
            self.redraw()

    def update(self):
        'fills the widgets'
        self.transferFrom()

    def accept(self):
        self.transferTo()
        FreeCAD.ActiveDocument.recompute()
        FreeCADGui.ActiveDocument.resetEdit()


    def reject(self):
        FreeCAD.ActiveDocument.abortTransaction()
        FreeCAD.ActiveDocument.recompute()
        FreeCADGui.ActiveDocument.resetEdit()<|MERGE_RESOLUTION|>--- conflicted
+++ resolved
@@ -32,14 +32,7 @@
 
 from PySide import QtGui, QtCore
 from PySide.QtCore import QObject, Signal
-<<<<<<< HEAD
-try:
-    from PySide6.QtWidgets import QDialog, QGridLayout, QVBoxLayout, QSizePolicy
-except:
-    from PySide2.QtWidgets import QDialog, QGridLayout, QVBoxLayout, QSizePolicy
-=======
 from PySide.QtWidgets import QDialog, QGridLayout, QVBoxLayout, QSizePolicy
->>>>>>> cf2f18a1
 import math
 
 from DraftTools import translate
