--- conflicted
+++ resolved
@@ -44,13 +44,9 @@
 from Rocket.Constants import FIN_CROSS_SAME, FIN_CROSS_SQUARE, FIN_CROSS_ROUND, FIN_CROSS_AIRFOIL, FIN_CROSS_WEDGE, \
     FIN_CROSS_DIAMOND, FIN_CROSS_TAPER_LE, FIN_CROSS_TAPER_TE, FIN_CROSS_TAPER_LETE, FIN_CROSS_BICONVEX, FIN_CROSS_ELLIPSE
 
-<<<<<<< HEAD
-from App.Material import Material
-
-from App.Utilities import _err, _toFloat
-=======
+from Rocket.Material import Material
+
 from Rocket.Utilities import _err, _toFloat
->>>>>>> 8d35e1a2
 
 class _FinDialog(QDialog):
 
