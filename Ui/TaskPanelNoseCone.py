# ***************************************************************************
# *   Copyright (c) 2021-2024 David Carter <dcarter@davidcarter.ca>         *
# *                                                                         *
# *   This program is free software; you can redistribute it and/or modify  *
# *   it under the terms of the GNU Lesser General Public License (LGPL)    *
# *   as published by the Free Software Foundation; either version 2 of     *
# *   the License, or (at your option) any later version.                   *
# *   for detail see the LICENCE text file.                                 *
# *                                                                         *
# *   This program is distributed in the hope that it will be useful,       *
# *   but WITHOUT ANY WARRANTY; without even the implied warranty of        *
# *   MERCHANTABILITY or FITNESS FOR A PARTICULAR PURPOSE.  See the         *
# *   GNU Library General Public License for more details.                  *
# *                                                                         *
# *   You should have received a copy of the GNU Library General Public     *
# *   License along with this program; if not, write to the Free Software   *
# *   Foundation, Inc., 59 Temple Place, Suite 330, Boston, MA  02111-1307  *
# *   USA                                                                   *
# *                                                                         *
# ***************************************************************************
"""Class for drawing nose cones"""

__title__ = "FreeCAD Nose Cones"
__author__ = "David Carter"
__url__ = "https://www.davesrocketshop.com"


import FreeCAD
import FreeCADGui
import Materials

from PySide import QtGui, QtCore
from PySide.QtWidgets import QDialog, QGridLayout, QVBoxLayout, QSizePolicy

from DraftTools import translate

from Ui.TaskPanelDatabase import TaskPanelDatabase
from Ui.Widgets.MaterialTab import MaterialTab
from Ui.Widgets.CommentTab import CommentTab

from Rocket.Constants import TYPE_CONE, TYPE_BLUNTED_CONE, TYPE_SPHERICAL, TYPE_ELLIPTICAL, TYPE_HAACK, TYPE_OGIVE, TYPE_BLUNTED_OGIVE, TYPE_SECANT_OGIVE, TYPE_VON_KARMAN, TYPE_PARABOLA, TYPE_PARABOLIC, TYPE_POWER
from Rocket.Constants import STYLE_CAPPED, STYLE_HOLLOW, STYLE_SOLID
from Rocket.Constants import STYLE_CAP_SOLID, STYLE_CAP_BAR, STYLE_CAP_CROSS
from Rocket.Constants import COMPONENT_TYPE_NOSECONE

from Rocket.Utilities import _toFloat, _valueWithUnits, _valueOnly

class _NoseConeDialog(QDialog):

    def __init__(self, parent=None):
        super().__init__(parent)

        # define our window
        self.setGeometry(250, 250, 400, 350)
        self.setWindowTitle(translate('Rocket', "Nose Cone Parameter"))

        self.tabWidget = QtGui.QTabWidget()
        self.tabGeneral = QtGui.QWidget()
        self.tabShoulder = QtGui.QWidget()
        self.tabMaterial = MaterialTab()
        self.tabComment = CommentTab()
        self.tabWidget.addTab(self.tabGeneral, translate('Rocket', "General"))
        self.tabWidget.addTab(self.tabShoulder, translate('Rocket', "Shoulder"))
        self.tabWidget.addTab(self.tabMaterial, translate('Rocket', "Material"))
        self.tabWidget.addTab(self.tabComment, translate('Rocket', "Comment"))

        layout = QVBoxLayout()
        layout.addWidget(self.tabWidget)
        self.setLayout(layout)

        self.setTabGeneral()
        self.setTabShoulder()

    def setTabGeneral(self):
        ui = FreeCADGui.UiLoader()

        # Select the type of nose cone
        self.noseConeTypeLabel = QtGui.QLabel(translate('Rocket', "Nose Cone Shape"), self)

        self.noseConeTypesCombo = QtGui.QComboBox(self)
        self.noseConeTypesCombo.addItem(translate('Rocket', TYPE_CONE), TYPE_CONE)
        self.noseConeTypesCombo.addItem(translate('Rocket', TYPE_BLUNTED_CONE), TYPE_BLUNTED_CONE)
        self.noseConeTypesCombo.addItem(translate('Rocket', TYPE_SPHERICAL), TYPE_SPHERICAL)
        self.noseConeTypesCombo.addItem(translate('Rocket', TYPE_ELLIPTICAL), TYPE_ELLIPTICAL)
        self.noseConeTypesCombo.addItem(translate('Rocket', TYPE_OGIVE), TYPE_OGIVE)
        self.noseConeTypesCombo.addItem(translate('Rocket', TYPE_BLUNTED_OGIVE), TYPE_BLUNTED_OGIVE)
        self.noseConeTypesCombo.addItem(translate('Rocket', TYPE_SECANT_OGIVE), TYPE_SECANT_OGIVE)
        self.noseConeTypesCombo.addItem(translate('Rocket', TYPE_PARABOLA), TYPE_PARABOLA)
        self.noseConeTypesCombo.addItem(translate('Rocket', TYPE_PARABOLIC), TYPE_PARABOLIC)
        self.noseConeTypesCombo.addItem(translate('Rocket', TYPE_POWER), TYPE_POWER)
        self.noseConeTypesCombo.addItem(translate('Rocket', TYPE_VON_KARMAN), TYPE_VON_KARMAN)
        self.noseConeTypesCombo.addItem(translate('Rocket', TYPE_HAACK), TYPE_HAACK)

        # Select the type of sketch
        self.noseStyleLabel = QtGui.QLabel(translate('Rocket', "Style"), self)

        self.noseStylesCombo = QtGui.QComboBox(self)
        self.noseStylesCombo.addItem(translate('Rocket', STYLE_SOLID), STYLE_SOLID)
        self.noseStylesCombo.addItem(translate('Rocket', STYLE_HOLLOW), STYLE_HOLLOW)
        self.noseStylesCombo.addItem(translate('Rocket', STYLE_CAPPED), STYLE_CAPPED)

        # Get the nose cone parameters: length, width, etc...
        self.lengthLabel = QtGui.QLabel(translate('Rocket', "Length"), self)

        self.lengthInput = ui.createWidget("Gui::InputField")
        self.lengthInput.unit = 'mm'
        self.lengthInput.setMinimumWidth(100)

        self.diameterLabel = QtGui.QLabel(translate('Rocket', "Diameter"), self)

        self.diameterInput = ui.createWidget("Gui::InputField")
        self.diameterInput.unit = 'mm'
        self.diameterInput.setMinimumWidth(80)

        self.autoDiameterCheckbox = QtGui.QCheckBox(translate('Rocket', "auto"), self)
        self.autoDiameterCheckbox.setCheckState(QtCore.Qt.Unchecked)

        self.thicknessLabel = QtGui.QLabel(translate('Rocket', "Thickness"), self)

        self.thicknessInput = ui.createWidget("Gui::InputField")
        self.thicknessInput.unit = 'mm'
        self.thicknessInput.setMinimumWidth(100)
        self.thicknessInput.setEnabled(False)

        self.coefficientLabel = QtGui.QLabel(translate('Rocket', "Shape Parameter"), self)

        #
        # Type dependent parameters
        self.coefficientValidator = QtGui.QDoubleValidator(self)
        self.coefficientValidator.setBottom(0.0)

        self.coefficientInput = QtGui.QLineEdit(self)
        self.coefficientInput.setMinimumWidth(100)
        self.coefficientInput.setValidator(self.coefficientValidator)
        self.coefficientInput.setEnabled(False)

        self.bluntedLabel = QtGui.QLabel(translate('Rocket', "Blunted Diameter"), self)

        self.bluntedInput = ui.createWidget("Gui::InputField")
        self.bluntedInput.unit = 'mm'
        self.bluntedInput.setMinimumWidth(100)

        self.ogiveDiameterLabel = QtGui.QLabel(translate('Rocket', "Ogive Diameter"), self)

        self.ogiveDiameterInput = ui.createWidget("Gui::InputField")
        self.ogiveDiameterInput.unit = 'mm'
        self.ogiveDiameterInput.setMinimumWidth(100)

        # Nose cap styles
        self.noseCapGroup = QtGui.QGroupBox(translate('Rocket', "Nose Cap"), self)

        self.noseCapStyleLabel = QtGui.QLabel(translate('Rocket', "Cap style"), self)

        self.noseCapStylesCombo = QtGui.QComboBox(self)
        self.noseCapStylesCombo.addItem(translate('Rocket', STYLE_CAP_SOLID), STYLE_CAP_SOLID)
        self.noseCapStylesCombo.addItem(translate('Rocket', STYLE_CAP_BAR), STYLE_CAP_BAR)
        self.noseCapStylesCombo.addItem(translate('Rocket', STYLE_CAP_CROSS), STYLE_CAP_CROSS)

        self.noseCapBarWidthLabel = QtGui.QLabel(translate('Rocket', "Bar Width"), self)

        self.noseCapBarWidthInput = ui.createWidget("Gui::InputField")
        self.noseCapBarWidthInput.unit = 'mm'
        self.noseCapBarWidthInput.setMinimumWidth(100)

        # Nose cap group
        row = 0
        grid = QGridLayout()

        grid.addWidget(self.noseCapStyleLabel, row, 0)
        grid.addWidget(self.noseCapStylesCombo, row, 1)
        row += 1

        grid.addWidget(self.noseCapBarWidthLabel, row, 0)
        grid.addWidget(self.noseCapBarWidthInput, row, 1)

        self.noseCapGroup.setLayout(grid)

        layout = QGridLayout()
        row = 0

        layout.addWidget(self.noseConeTypeLabel, row, 0, 1, 2)
        layout.addWidget(self.noseConeTypesCombo, row, 1)
        row += 1

        layout.addWidget(self.noseStyleLabel, row, 0)
        layout.addWidget(self.noseStylesCombo, row, 1)
        row += 1

        layout.addWidget(self.noseCapGroup, row, 0, 1, 2)
        row += 1

        layout.addWidget(self.lengthLabel, row, 0)
        layout.addWidget(self.lengthInput, row, 1)
        row += 1

        layout.addWidget(self.diameterLabel, row, 0)
        layout.addWidget(self.diameterInput, row, 1)
        layout.addWidget(self.autoDiameterCheckbox, row, 2)
        row += 1

        layout.addWidget(self.thicknessLabel, row, 0)
        layout.addWidget(self.thicknessInput, row, 1)
        row += 1

        layout.addWidget(self.coefficientLabel, row, 0)
        layout.addWidget(self.coefficientInput, row, 1)
        row += 1

        layout.addWidget(self.ogiveDiameterLabel, row, 0)
        layout.addWidget(self.ogiveDiameterInput, row, 1)
        row += 1

        layout.addWidget(self.bluntedLabel, row, 0)
        layout.addWidget(self.bluntedInput, row, 1)
        row += 1

        layout.addItem(QtGui.QSpacerItem(0,0, QSizePolicy.Expanding, QSizePolicy.Expanding), row, 0)

        self.tabGeneral.setLayout(layout)

    def setTabShoulder(self):
        ui = FreeCADGui.UiLoader()

        self.shoulderLabel = QtGui.QLabel(translate('Rocket', "Shoulder"), self)

        self.shoulderCheckbox = QtGui.QCheckBox(self)
        self.shoulderCheckbox.setCheckState(QtCore.Qt.Unchecked)

        self.shoulderDiameterLabel = QtGui.QLabel(translate('Rocket', "Diameter"), self)

        self.shoulderDiameterInput = ui.createWidget("Gui::InputField")
        self.shoulderDiameterInput.unit = 'mm'
        self.shoulderDiameterInput.setMinimumWidth(100)
        self.shoulderDiameterInput.setEnabled(False)

        self.shoulderAutoDiameterCheckbox = QtGui.QCheckBox(translate('Rocket', "auto"), self)
        self.shoulderAutoDiameterCheckbox.setCheckState(QtCore.Qt.Unchecked)

        self.shoulderLengthLabel = QtGui.QLabel(translate('Rocket', "Length"), self)

        self.shoulderLengthInput = ui.createWidget("Gui::InputField")
        self.shoulderLengthInput.unit = 'mm'
        self.shoulderLengthInput.setMinimumWidth(100)
        self.shoulderLengthInput.setEnabled(False)

        self.shoulderThicknessLabel = QtGui.QLabel(translate('Rocket', "Thickness"), self)

        self.shoulderThicknessInput = ui.createWidget("Gui::InputField")
        self.shoulderThicknessInput.unit = 'mm'
        self.shoulderThicknessInput.setMinimumWidth(100)
        self.shoulderThicknessInput.setEnabled(False)

        layout = QGridLayout()
        row = 0

        layout.addWidget(self.shoulderLabel, row, 0, 1, 2)
        layout.addWidget(self.shoulderCheckbox, row, 1)
        row += 1

        layout.addWidget(self.shoulderLengthLabel, row, 0)
        layout.addWidget(self.shoulderLengthInput, row, 1)
        row += 1

        layout.addWidget(self.shoulderDiameterLabel, row, 0)
        layout.addWidget(self.shoulderDiameterInput, row, 1)
        layout.addWidget(self.shoulderAutoDiameterCheckbox, row, 2)
        row += 1

        layout.addWidget(self.shoulderThicknessLabel, row, 0)
        layout.addWidget(self.shoulderThicknessInput, row, 1)
        row += 1

        layout.addItem(QtGui.QSpacerItem(0,0, QSizePolicy.Expanding, QSizePolicy.Expanding), row, 0)

        self.tabShoulder.setLayout(layout)

class TaskPanelNoseCone:

    def __init__(self,obj,mode):
        self._obj = obj
        self._isAssembly = self._obj.Proxy.isRocketAssembly()

        self._noseForm = _NoseConeDialog()
        self._db = TaskPanelDatabase(obj, COMPONENT_TYPE_NOSECONE)
        self._dbForm = self._db.getForm()

        self.form = [self._noseForm, self._dbForm]
        self._noseForm.setWindowIcon(QtGui.QIcon(FreeCAD.getUserAppDataDir() + "Mod/Rocket/Resources/icons/Rocket_NoseCone.svg"))

        self._noseForm.noseConeTypesCombo.currentTextChanged.connect(self.onNoseType)
        self._noseForm.noseStylesCombo.currentTextChanged.connect(self.onNoseStyle)
        self._noseForm.noseCapStylesCombo.currentTextChanged.connect(self.onNoseCapStyle)
        self._noseForm.noseCapBarWidthInput.textEdited.connect(self.onBarWidthChanged)

        self._noseForm.lengthInput.textEdited.connect(self.onLength)
        self._noseForm.diameterInput.textEdited.connect(self.onDiameter)
        self._noseForm.autoDiameterCheckbox.stateChanged.connect(self.onAutoDiameter)
        self._noseForm.thicknessInput.textEdited.connect(self.onThickness)
        self._noseForm.coefficientInput.textEdited.connect(self.onCoefficient)
        self._noseForm.bluntedInput.textEdited.connect(self.onBlunted)
        self._noseForm.ogiveDiameterInput.textEdited.connect(self.onOgiveDiameter)

        self._noseForm.shoulderCheckbox.stateChanged.connect(self.onShoulder)
        self._noseForm.shoulderDiameterInput.textEdited.connect(self.onShoulderDiameter)
        self._noseForm.shoulderAutoDiameterCheckbox.stateChanged.connect(self.onShoulderAutoDiameter)
        self._noseForm.shoulderLengthInput.textEdited.connect(self.onShoulderLength)
        self._noseForm.shoulderThicknessInput.textEdited.connect(self.onShoulderThickness)

        self._db.dbLoad.connect(self.onLookup)

        self.update()

        if mode == 0: # fresh created
            self._obj.Proxy.execute(self._obj)  # calculate once
            FreeCAD.Gui.SendMsgToActiveView("ViewFit")

    def transferTo(self):
<<<<<<< HEAD
        "Transfer from the dialog to the object"
        self._obj.NoseType = str(self._noseForm.noseConeTypesCombo.currentText())
        self._obj.NoseStyle = str(self._noseForm.noseStylesCombo.currentText())
        self._obj.CapStyle = str(self._noseForm.noseCapStylesCombo.currentText())
=======
        "Transfer from the dialog to the object" 
        self._obj.NoseType = str(self._noseForm.noseConeTypesCombo.currentData())
        self._obj.NoseStyle = str(self._noseForm.noseStylesCombo.currentData())
        self._obj.CapStyle = str(self._noseForm.noseCapStylesCombo.currentData())
>>>>>>> 47ae5f57
        self._obj.CapBarWidth = self._noseForm.noseCapBarWidthInput.text()
        self._obj.Proxy.setLength(FreeCAD.Units.Quantity(self._noseForm.lengthInput.text()).Value)
        self._obj.Proxy.setAftDiameter(FreeCAD.Units.Quantity(self._noseForm.diameterInput.text()).Value)
        self._obj.Proxy.setAftDiameterAutomatic(self._noseForm.autoDiameterCheckbox.isChecked())
        self._obj.Proxy.setThickness(FreeCAD.Units.Quantity(self._noseForm.thicknessInput.text()).Value)
        self._obj.Coefficient = _toFloat(self._noseForm.coefficientInput.text())
        self._obj.BluntedDiameter = self._noseForm.bluntedInput.text()
        self._obj.OgiveDiameter = self._noseForm.ogiveDiameterInput.text()
        self._obj.Shoulder = self._noseForm.shoulderCheckbox.isChecked()
        self._obj.ShoulderDiameter = self._noseForm.shoulderDiameterInput.text()
        self._obj.ShoulderAutoDiameter = self._noseForm.shoulderAutoDiameterCheckbox.isChecked()
        self._obj.ShoulderLength = self._noseForm.shoulderLengthInput.text()
        self._obj.ShoulderThickness = self._noseForm.shoulderThicknessInput.text()

        self._noseForm.tabMaterial.transferTo(self._obj)
        self._noseForm.tabComment.transferTo(self._obj)

    def transferFrom(self):
        "Transfer from the object to the dialog"
        self._noseForm.noseConeTypesCombo.setCurrentIndex(self._noseForm.noseConeTypesCombo.findData(self._obj.NoseType))
        self._noseForm.noseStylesCombo.setCurrentIndex(self._noseForm.noseStylesCombo.findData(self._obj.NoseStyle))
        self._noseForm.noseCapStylesCombo.setCurrentIndex(self._noseForm.noseCapStylesCombo.findData(self._obj.CapStyle))
        self._noseForm.noseCapBarWidthInput.setText(self._obj.CapBarWidth.UserString)
        self._noseForm.lengthInput.setText(self._obj.Length.UserString)
        self._noseForm.diameterInput.setText(self._obj.Diameter.UserString)
        self._noseForm.autoDiameterCheckbox.setChecked(self._obj.AutoDiameter)
        self._noseForm.thicknessInput.setText(self._obj.Thickness.UserString)
        self._noseForm.coefficientInput.setText("%f" % self._obj.Coefficient)
        self._noseForm.bluntedInput.setText(self._obj.BluntedDiameter.UserString)
        self._noseForm.ogiveDiameterInput.setText(self._obj.OgiveDiameter.UserString)
        self._noseForm.shoulderCheckbox.setChecked(self._obj.Shoulder)
        self._noseForm.shoulderDiameterInput.setText(self._obj.ShoulderDiameter.UserString)
        self._noseForm.shoulderAutoDiameterCheckbox.setChecked(self._obj.ShoulderAutoDiameter)
        self._noseForm.shoulderLengthInput.setText(self._obj.ShoulderLength.UserString)
        self._noseForm.shoulderThicknessInput.setText(self._obj.ShoulderThickness.UserString)

        self._noseForm.tabMaterial.transferFrom(self._obj)
        self._noseForm.tabComment.transferFrom(self._obj)

        self._setTypeState()
        self._setStyleState()
        self._setAutoDiameterState()
        self._setShoulderState()

    def setEdited(self):
        try:
            self._obj.Proxy.setEdited()
        except ReferenceError:
            # Object may be deleted
            pass

    def _setCoeffientState(self):
        value = self._obj.NoseType
        if value == TYPE_HAACK or value == TYPE_PARABOLIC:
            self._noseForm.coefficientInput.setEnabled(True)
        elif value == TYPE_POWER:
            self._noseForm.coefficientInput.setEnabled(True)
        elif value == TYPE_VON_KARMAN:
            self._obj.Coefficient = 0.0
            self._noseForm.coefficientInput.setText("%f" % self._obj.Coefficient)
            self._noseForm.coefficientInput.setEnabled(False)
        elif value == TYPE_PARABOLA:
            self._obj.Coefficient = 0.5
            self._noseForm.coefficientInput.setText("%f" % self._obj.Coefficient)
            self._noseForm.coefficientInput.setEnabled(False)
        else:
            self._noseForm.coefficientInput.setEnabled(False)

    def _setBluntState(self):
        value = self._obj.NoseType
        if value in [TYPE_BLUNTED_CONE, TYPE_BLUNTED_OGIVE]:
            self._noseForm.bluntedInput.setEnabled(True)
        else:
            self._noseForm.bluntedInput.setEnabled(False)

    def _setOgiveDiameterState(self):
        value = self._obj.NoseType
        if value == TYPE_SECANT_OGIVE:
            self._noseForm.ogiveDiameterInput.setEnabled(True)
        else:
            self._noseForm.ogiveDiameterInput.setEnabled(False)

    def _setLengthState(self):
        value = self._obj.NoseType
        if value == TYPE_SPHERICAL:
            self._obj.Proxy.setLength(float(self._obj.Diameter) / 2.0)
            self._noseForm.lengthInput.setText("%f" % self._obj.Length)
            self._noseForm.lengthInput.setEnabled(False)
        else:
            self._noseForm.lengthInput.setEnabled(True)

    def _setTypeState(self):
        self._setCoeffientState()
        self._setBluntState()
        self._setOgiveDiameterState()
        self._setLengthState()

    def onNoseType(self, value):
        self._obj.NoseType = value
        self._setTypeState()

        self._obj.Proxy.execute(self._obj)
        self.setEdited()

    def _setStyleState(self):
        value = self._obj.NoseStyle
        if value == STYLE_HOLLOW or value == STYLE_CAPPED:
            self._noseForm.thicknessInput.setEnabled(True)

            if self._noseForm.shoulderCheckbox.isChecked():
                self._noseForm.shoulderThicknessInput.setEnabled(True)
            else:
                self._noseForm.shoulderThicknessInput.setEnabled(False)
        else:
            self._noseForm.thicknessInput.setEnabled(False)
            self._noseForm.shoulderThicknessInput.setEnabled(False)

        if value == STYLE_CAPPED:
            self._noseForm.noseCapGroup.setEnabled(True)
            self._setCapStyleState()
        else:
            self._noseForm.noseCapGroup.setEnabled(False)

    def onNoseStyle(self, value):
        self._obj.NoseStyle = value
        self._setStyleState()

        self._obj.Proxy.execute(self._obj)

    def _setCapStyleState(self):
        value = self._obj.CapStyle
        if value == STYLE_CAP_SOLID:
            self._noseForm.noseCapBarWidthInput.setEnabled(False)
        else:
            self._noseForm.noseCapBarWidthInput.setEnabled(True)

    def onNoseCapStyle(self, value):
        self._obj.CapStyle = value
        self._setCapStyleState()

        self._obj.Proxy.execute(self._obj)

    def onBarWidthChanged(self, value):
        try:
            self._obj.CapBarWidth = FreeCAD.Units.Quantity(value).Value
            self._obj.Proxy.execute(self._obj)
        except ValueError:
            pass

    def onLength(self, value):
        try:
            self._obj.Proxy.setLength(FreeCAD.Units.Quantity(value).Value)
            self._obj.Proxy.execute(self._obj)
        except ValueError:
            pass

    def onBlunted(self, value):
        try:
            self._obj.BluntedDiameter = FreeCAD.Units.Quantity(value).Value
            self._obj.Proxy.execute(self._obj)
        except ValueError:
            pass

    def onDiameter(self, value):
        try:
            self._obj.Proxy.setAftDiameter(FreeCAD.Units.Quantity(value).Value)
            self._obj.Proxy.setAftDiameterAutomatic(False)
            self._obj.Proxy.execute(self._obj)

            self._setLengthState() # Update for spherical noses
        except ValueError:
            pass
        self.setEdited()

    def _setAutoDiameterState(self):
        if self._isAssembly:
            self._noseForm.diameterInput.setEnabled(not self._obj.AutoDiameter)
            self._noseForm.autoDiameterCheckbox.setEnabled(True)
        else:
            self._noseForm.diameterInput.setEnabled(True)
            self._obj.AutoDiameter = False
            self._noseForm.autoDiameterCheckbox.setEnabled(False)
        self._noseForm.autoDiameterCheckbox.setChecked(self._obj.AutoDiameter)

        if self._obj.AutoDiameter:
            self._obj.Diameter = self._obj.Proxy.getAftDiameter()
            self._noseForm.diameterInput.setText(self._obj.Diameter.UserString)

    def onAutoDiameter(self, value):
        self._obj.Proxy.setAftDiameterAutomatic(value)
        self._setAutoDiameterState()

        self._obj.Proxy.execute(self._obj)
        self.setEdited()

    def onThickness(self, value):
        try:
            self._obj.Proxy.setThickness(FreeCAD.Units.Quantity(value).Value)
            self._obj.Proxy.execute(self._obj)
        except ValueError:
            pass
        self.setEdited()

    def onCoefficient(self, value):
        self._obj.Coefficient = _toFloat(value)
        self._obj.Proxy.execute(self._obj)
        self.setEdited()

    def onBlunted(self, value):
        try:
            self._obj.BluntedDiameter = FreeCAD.Units.Quantity(value).Value
            self._obj.Proxy.execute(self._obj)
        except ValueError:
            pass
        self.setEdited()

    def onOgiveDiameter(self, value):
        try:
            self._obj.OgiveDiameter = FreeCAD.Units.Quantity(value).Value
            self._obj.Proxy.execute(self._obj)
        except ValueError:
            pass
        self.setEdited()

    def _setShoulderState(self):
        if self._obj.Shoulder:
            self._noseForm.shoulderDiameterInput.setEnabled(True)
            self._noseForm.shoulderLengthInput.setEnabled(True)

            selectedText = self._noseForm.noseStylesCombo.currentData()
            if selectedText == STYLE_HOLLOW or selectedText == STYLE_CAPPED:
                self._noseForm.shoulderThicknessInput.setEnabled(True)
            else:
                self._noseForm.shoulderThicknessInput.setEnabled(False)
        else:
            self._noseForm.shoulderDiameterInput.setEnabled(False)
            self._noseForm.shoulderLengthInput.setEnabled(False)
            self._noseForm.shoulderThicknessInput.setEnabled(False)

        self._setAutoShoulderDiameterState()

    def onShoulder(self, value):
        self._obj.Shoulder = self._noseForm.shoulderCheckbox.isChecked()
        self._setShoulderState()

        self._obj.Proxy.execute(self._obj)
        self.setEdited()

    def onShoulderDiameter(self, value):
        try:
            self._obj.ShoulderDiameter = FreeCAD.Units.Quantity(value).Value
            self._obj.Proxy.setAftShoulderDiameterAutomatic(False)
            self._obj.Proxy.execute(self._obj)
        except ValueError:
            pass
        self.setEdited()

    def _setAutoShoulderDiameterState(self):
        if self._isAssembly:
            self._noseForm.shoulderDiameterInput.setEnabled((not self._obj.ShoulderAutoDiameter) and self._obj.Shoulder)
            self._noseForm.shoulderAutoDiameterCheckbox.setChecked(self._obj.ShoulderAutoDiameter)
            self._noseForm.shoulderAutoDiameterCheckbox.setEnabled(self._obj.Shoulder)
        else:
            self._obj.ShoulderAutoDiameter = False
            self._noseForm.shoulderDiameterInput.setEnabled(self._obj.Shoulder)
            self._noseForm.shoulderAutoDiameterCheckbox.setChecked(self._obj.ShoulderAutoDiameter)
            self._noseForm.shoulderAutoDiameterCheckbox.setEnabled(self._obj.ShoulderAutoDiameter)

    def onShoulderAutoDiameter(self, value):
        self._obj.Proxy.setAftShoulderDiameterAutomatic(value)
        self._setAutoShoulderDiameterState()

        self._obj.Proxy.execute(self._obj)
        self.setEdited()

    def onShoulderLength(self, value):
        try:
            self._obj.ShoulderLength = FreeCAD.Units.Quantity(value).Value
            self._obj.Proxy.execute(self._obj)
        except ValueError:
            pass
        self.setEdited()

    def onShoulderThickness(self, value):
        try:
            self._obj.ShoulderThickness = FreeCAD.Units.Quantity(value).Value
            self._obj.Proxy.execute(self._obj)
        except ValueError:
            pass
        self.setEdited()

    def onLookup(self):
        result = self._db.getLookupResult()

        self._obj.NoseType = str(result["shape"])
        self._obj.NoseStyle = str(result["style"])
        self._obj.Proxy.setLength(_valueOnly(result["length"], result["length_units"]))
        self._obj.Proxy.setAftDiameter(_valueOnly(result["diameter"], result["diameter_units"]))
        self._obj.Proxy.setThickness(_valueOnly(result["thickness"], result["thickness_units"]))
        # self._obj.Coefficient = _toFloat(self._noseForm.coefficientInput.text())
        # self._obj.BluntedDiameter = _valueWithUnits("0", "mm")
        self._obj.ShoulderDiameter = _valueWithUnits(result["shoulder_diameter"], result["shoulder_diameter_units"])
        self._obj.ShoulderLength = _valueWithUnits(result["shoulder_length"], result["shoulder_length_units"])
        self._obj.Shoulder = (self._obj.ShoulderDiameter > 0.0) and (self._obj.ShoulderLength >= 0)
        self._obj.ShoulderThickness = self._obj.Thickness
        self._obj.ShapeMaterial = Materials.MaterialManager().getMaterial(result["uuid"])

        self.update()
        self._obj.Proxy.execute(self._obj)
        self.setEdited()

    def getStandardButtons(self):
        return QtGui.QDialogButtonBox.Ok | QtGui.QDialogButtonBox.Cancel | QtGui.QDialogButtonBox.Apply

    def clicked(self,button):
        if button == QtGui.QDialogButtonBox.Apply:
            self.transferTo()
            self._obj.Proxy.execute(self._obj)

    def update(self):
        'fills the widgets'
        self.transferFrom()

    def accept(self):
        self.transferTo()
        FreeCAD.ActiveDocument.recompute()
        FreeCADGui.ActiveDocument.resetEdit()


    def reject(self):
        FreeCAD.ActiveDocument.abortTransaction()
        FreeCAD.ActiveDocument.recompute()
        FreeCADGui.ActiveDocument.resetEdit()
        self.setEdited()<|MERGE_RESOLUTION|>--- conflicted
+++ resolved
@@ -315,17 +315,10 @@
             FreeCAD.Gui.SendMsgToActiveView("ViewFit")
 
     def transferTo(self):
-<<<<<<< HEAD
         "Transfer from the dialog to the object"
-        self._obj.NoseType = str(self._noseForm.noseConeTypesCombo.currentText())
-        self._obj.NoseStyle = str(self._noseForm.noseStylesCombo.currentText())
-        self._obj.CapStyle = str(self._noseForm.noseCapStylesCombo.currentText())
-=======
-        "Transfer from the dialog to the object" 
         self._obj.NoseType = str(self._noseForm.noseConeTypesCombo.currentData())
         self._obj.NoseStyle = str(self._noseForm.noseStylesCombo.currentData())
         self._obj.CapStyle = str(self._noseForm.noseCapStylesCombo.currentData())
->>>>>>> 47ae5f57
         self._obj.CapBarWidth = self._noseForm.noseCapBarWidthInput.text()
         self._obj.Proxy.setLength(FreeCAD.Units.Quantity(self._noseForm.lengthInput.text()).Value)
         self._obj.Proxy.setAftDiameter(FreeCAD.Units.Quantity(self._noseForm.diameterInput.text()).Value)
