--- conflicted
+++ resolved
@@ -104,15 +104,11 @@
 
         self.diameterInput = ui.createWidget("Gui::InputField")
         self.diameterInput.unit = 'mm'
-<<<<<<< HEAD
-        self.diameterInput.setMinimumWidth(100)
-=======
-        self.diameterInput.setFixedWidth(80)
+        self.diameterInput.setMinimumWidth(80)
 
         self.autoDiameterCheckbox = QtGui.QCheckBox(translate('Rocket', "auto"), self)
         self.autoDiameterCheckbox.setCheckState(QtCore.Qt.Unchecked)
 
->>>>>>> 48e609f8
         self.thicknessLabel = QtGui.QLabel(translate('Rocket', "Thickness"), self)
 
         self.thicknessInput = ui.createWidget("Gui::InputField")
@@ -439,7 +435,6 @@
         self._setStyleState()
 
         self._obj.Proxy.execute(self._obj)
-<<<<<<< HEAD
 
     def _setCapStyleState(self):
         value = self._obj.CapStyle
@@ -460,9 +455,6 @@
             self._obj.Proxy.execute(self._obj)
         except ValueError:
             pass
-=======
-        self.setEdited()
->>>>>>> 48e609f8
         
     def onLength(self, value):
         try:
@@ -470,7 +462,13 @@
             self._obj.Proxy.execute(self._obj)
         except ValueError:
             pass
-        self.setEdited()
+        
+    def onBlunted(self, value):
+        try:
+            self._obj.BluntedDiameter = FreeCAD.Units.Quantity(value).Value
+            self._obj.Proxy.execute(self._obj)
+        except ValueError:
+            pass
         
     def onDiameter(self, value):
         try:
@@ -493,7 +491,7 @@
 
         self._obj.Proxy.execute(self._obj)
         self.setEdited()
-        
+         
     def onThickness(self, value):
         try:
             self._obj.Thickness = FreeCAD.Units.Quantity(value).Value
