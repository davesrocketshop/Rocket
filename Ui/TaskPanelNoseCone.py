# ***************************************************************************
# *   Copyright (c) 2021 David Carter <dcarter@davidcarter.ca>              *
# *                                                                         *
# *   This program is free software; you can redistribute it and/or modify  *
# *   it under the terms of the GNU Lesser General Public License (LGPL)    *
# *   as published by the Free Software Foundation; either version 2 of     *
# *   the License, or (at your option) any later version.                   *
# *   for detail see the LICENCE text file.                                 *
# *                                                                         *
# *   This program is distributed in the hope that it will be useful,       *
# *   but WITHOUT ANY WARRANTY; without even the implied warranty of        *
# *   MERCHANTABILITY or FITNESS FOR A PARTICULAR PURPOSE.  See the         *
# *   GNU Library General Public License for more details.                  *
# *                                                                         *
# *   You should have received a copy of the GNU Library General Public     *
# *   License along with this program; if not, write to the Free Software   *
# *   Foundation, Inc., 59 Temple Place, Suite 330, Boston, MA  02111-1307  *
# *   USA                                                                   *
# *                                                                         *
# ***************************************************************************
"""Class for drawing nose cones"""

__title__ = "FreeCAD Nose Cones"
__author__ = "David Carter"
__url__ = "https://www.davesrocketshop.com"
    

import FreeCAD
import FreeCADGui

from PySide import QtGui, QtCore
from PySide2.QtWidgets import QDialog, QGridLayout

from DraftTools import translate

from Ui.TaskPanelDatabase import TaskPanelDatabase
from App.Constants import TYPE_CONE, TYPE_ELLIPTICAL, TYPE_HAACK, TYPE_OGIVE, TYPE_VON_KARMAN, TYPE_PARABOLA, TYPE_PARABOLIC, TYPE_POWER
from App.Constants import STYLE_CAPPED, STYLE_HOLLOW, STYLE_SOLID
from App.Constants import COMPONENT_TYPE_NOSECONE

from App.Utilities import _toFloat

class _testDialog(QDialog):

    def __init__(self, parent=None):
        super().__init__(parent)


        # define our window
        self.setGeometry(250, 250, 400, 350)
        self.setWindowTitle(translate('Rocket', "Component Lookup"))

        # Select the type of nose cone
        self.testTypeLabel = QtGui.QLabel(translate('Rocket', "Test type"), self)

        self.testTypes = ("Test 1",
                                "Test 2")
        self.testTypesCombo = QtGui.QComboBox(self)
        self.testTypesCombo.addItems(self.testTypes)

        layout = QGridLayout()

        layout.addWidget(self.testTypeLabel, 0, 0, 1, 2)
        layout.addWidget(self.testTypesCombo, 0, 1)

        self.setLayout(layout)

class _NoseConeDialog(QDialog):

    def __init__(self, parent=None):
        super().__init__(parent)

        ui = FreeCADGui.UiLoader()

        # define our window
        self.setGeometry(250, 250, 400, 350)
        self.setWindowTitle(translate('Rocket', "Nose Cone Parameter"))

        # Select the type of nose cone
        self.noseConeTypeLabel = QtGui.QLabel(translate('Rocket', "Nose cone type"), self)

        self.noseConeTypes = (TYPE_CONE,
                                TYPE_ELLIPTICAL,
                                TYPE_OGIVE,
                                TYPE_PARABOLA,
                                TYPE_PARABOLIC,
                                TYPE_POWER,
                                TYPE_VON_KARMAN,
                                TYPE_HAACK)
        self.noseConeTypesCombo = QtGui.QComboBox(self)
        self.noseConeTypesCombo.addItems(self.noseConeTypes)

        # Select the type of sketch
        self.noseStyleLabel = QtGui.QLabel(translate('Rocket', "Nose Style"), self)

        self.noseStyles = (STYLE_SOLID,
                                STYLE_HOLLOW,
                                STYLE_CAPPED)
        self.noseStylesCombo = QtGui.QComboBox(self)
        self.noseStylesCombo.addItems(self.noseStyles)

        # Get the nose cone parameters: length, width, etc...
        self.lengthLabel = QtGui.QLabel(translate('Rocket', "Length"), self)

        self.lengthInput = ui.createWidget("Gui::InputField")
        self.lengthInput.unit = 'mm'
        self.lengthInput.setFixedWidth(100)

        self.radiusLabel = QtGui.QLabel(translate('Rocket', "Radius"), self)

        self.radiusInput = ui.createWidget("Gui::InputField")
        self.radiusInput.unit = 'mm'
        self.radiusInput.setFixedWidth(100)

        self.thicknessLabel = QtGui.QLabel(translate('Rocket', "Thickness"), self)

        self.thicknessInput = ui.createWidget("Gui::InputField")
        self.thicknessInput.unit = 'mm'
        self.thicknessInput.setFixedWidth(100)
        self.thicknessInput.setEnabled(False)

        self.coefficientLabel = QtGui.QLabel(translate('Rocket', "Coefficient"), self)

        self.coefficientValidator = QtGui.QDoubleValidator(self)
        self.coefficientValidator.setBottom(0.0)

        self.coefficientInput = QtGui.QLineEdit(self)
        self.coefficientInput.setFixedWidth(100)
        self.coefficientInput.setValidator(self.coefficientValidator)
        self.coefficientInput.setEnabled(False)

        self.shoulderLabel = QtGui.QLabel(translate('Rocket', "Shoulder"), self)

        self.shoulderCheckbox = QtGui.QCheckBox(self)
        self.shoulderCheckbox.setCheckState(QtCore.Qt.Unchecked)

        self.shoulderRadiusLabel = QtGui.QLabel(translate('Rocket', "Radius"), self)

        self.shoulderRadiusInput = ui.createWidget("Gui::InputField")
        self.shoulderRadiusInput.unit = 'mm'
        self.shoulderRadiusInput.setFixedWidth(100)
        self.shoulderRadiusInput.setEnabled(False)

        self.shoulderLengthLabel = QtGui.QLabel(translate('Rocket', "Length"), self)

        self.shoulderLengthInput = ui.createWidget("Gui::InputField")
        self.shoulderLengthInput.unit = 'mm'
        self.shoulderLengthInput.setFixedWidth(100)
        self.shoulderLengthInput.setEnabled(False)

        self.shoulderThicknessLabel = QtGui.QLabel(translate('Rocket', "Thickness"), self)

        self.shoulderThicknessInput = ui.createWidget("Gui::InputField")
        self.shoulderThicknessInput.unit = 'mm'
        self.shoulderThicknessInput.setFixedWidth(100)
        self.shoulderThicknessInput.setEnabled(False)

        layout = QGridLayout()

        layout.addWidget(self.noseConeTypeLabel, 0, 0, 1, 2)
        layout.addWidget(self.noseConeTypesCombo, 0, 1)

        layout.addWidget(self.noseStyleLabel, 1, 0)
        layout.addWidget(self.noseStylesCombo, 1, 1)

        layout.addWidget(self.lengthLabel, 2, 0)
        layout.addWidget(self.lengthInput, 2, 1)

        layout.addWidget(self.radiusLabel, 3, 0)
        layout.addWidget(self.radiusInput, 3, 1)

        layout.addWidget(self.thicknessLabel, 4, 0)
        layout.addWidget(self.thicknessInput, 4, 1)

        layout.addWidget(self.coefficientLabel, 5, 0)
        layout.addWidget(self.coefficientInput, 5, 1)

        layout.addWidget(self.shoulderLabel, 6, 0)
        layout.addWidget(self.shoulderCheckbox, 6, 1)

        layout.addWidget(self.shoulderLengthLabel, 7, 1)
        layout.addWidget(self.shoulderLengthInput, 7, 2)

        layout.addWidget(self.shoulderRadiusLabel, 8, 1)
        layout.addWidget(self.shoulderRadiusInput, 8, 2)

        layout.addWidget(self.shoulderThicknessLabel, 9, 1)
        layout.addWidget(self.shoulderThicknessInput, 9, 2)

        self.setLayout(layout)

class TaskPanelNoseCone:

    def __init__(self,obj,mode):
        self.obj = obj
        
        self._noseForm = _NoseConeDialog()
        self._dbForm = TaskPanelDatabase.getForm(COMPONENT_TYPE_NOSECONE)

        self.form = [self._dbForm, self._noseForm]
        self._noseForm.setWindowIcon(QtGui.QIcon(":/icons/Rocket_NoseCone.svg"))
        
        QtCore.QObject.connect(self._noseForm.noseConeTypesCombo, QtCore.SIGNAL("currentTextChanged(QString)"), self.onNoseType)
        QtCore.QObject.connect(self._noseForm.noseStylesCombo, QtCore.SIGNAL("currentTextChanged(QString)"), self.onNoseStyle)

        self._noseForm.lengthInput.textEdited.connect(self.onLengthChanged)
        self._noseForm.radiusInput.textEdited.connect(self.onRadiusChanged)
        self._noseForm.thicknessInput.textEdited.connect(self.onThicknessChanged)
        self._noseForm.coefficientInput.textEdited.connect(self.onCoefficientChanged)

        self._noseForm.shoulderCheckbox.stateChanged.connect(self.onShoulderChanged)
        self._noseForm.shoulderRadiusInput.textEdited.connect(self.onShoulderRadiusChanged)
        self._noseForm.shoulderLengthInput.textEdited.connect(self.onShoulderLengthChanged)
        self._noseForm.shoulderThicknessInput.textEdited.connect(self.onShoulderThicknessChanged)
        
        self.update()
        
        if mode == 0: # fresh created
            self.obj.Proxy.execute(self.obj)  # calculate once 
            FreeCAD.Gui.SendMsgToActiveView("ViewFit")
        
    def transferTo(self):
        "Transfer from the dialog to the object" 
        self.obj.NoseType = str(self._noseForm.noseConeTypesCombo.currentText())
        self.obj.NoseStyle = str(self._noseForm.noseStylesCombo.currentText())
        self.obj.Length = self._noseForm.lengthInput.text()
        self.obj.Radius = self._noseForm.radiusInput.text()
        self.obj.Thickness = self._noseForm.thicknessInput.text()
        self.obj.Coefficient = _toFloat(self._noseForm.coefficientInput.text())
        self.obj.Shoulder = self._noseForm.shoulderCheckbox.isChecked()
        self.obj.ShoulderRadius = self._noseForm.shoulderRadiusInput.text()
        self.obj.ShoulderLength = self._noseForm.shoulderLengthInput.text()
        self.obj.ShoulderThickness = self._noseForm.shoulderThicknessInput.text()

    def transferFrom(self):
        "Transfer from the object to the dialog"
<<<<<<< HEAD
        self._noseForm.noseConeTypesCombo.setCurrentText(self.obj.NoseType)
        self._noseForm.noseStylesCombo.setCurrentText(self.obj.NoseStyle)
        self._noseForm.lengthInput.setText(self.obj.Length.UserString)
        self._noseForm.radiusInput.setText(self.obj.Radius.UserString)
        self._noseForm.thicknessInput.setText(self.obj.Thickness.UserString)
        self._noseForm.coefficientInput.setText("%f" % self.obj.Coefficient)
        self._noseForm.shoulderCheckbox.setChecked(self.obj.Shoulder)
        self._noseForm.shoulderRadiusInput.setText(self.obj.ShoulderRadius.UserString)
        self._noseForm.shoulderLengthInput.setText(self.obj.ShoulderLength.UserString)
        self._noseForm.shoulderThicknessInput.setText(self.obj.ShoulderThickness.UserString)
=======
        self.form.noseConeTypesCombo.setCurrentText(self.obj.NoseType)
        self.form.noseStylesCombo.setCurrentText(self.obj.NoseStyle)
        self.form.lengthInput.setText("%f" % self.obj.Length)
        self.form.radiusInput.setText("%f" % self.obj.Radius)
        self.form.thicknessInput.setText("%f" % self.obj.Thickness)
        self.form.coefficientInput.setText("%f" % self.obj.Coefficient)
        self.form.shoulderCheckbox.setChecked(self.obj.Shoulder)
        self.form.shoulderRadiusInput.setText("%f" % self.obj.ShoulderRadius)
        self.form.shoulderLengthInput.setText("%f" % self.obj.ShoulderLength)
        self.form.shoulderThicknessInput.setText("%f" % self.obj.ShoulderThickness)

        self._setTypeState()
        self._setStyleState()
        self._setShoulderState()
>>>>>>> fa0fd98e
        
    def _setTypeState(self):
        value = self.obj.NoseType
        if value == TYPE_HAACK or value == TYPE_PARABOLIC:
            self._noseForm.coefficientInput.setEnabled(True)
        elif value == TYPE_POWER:
<<<<<<< HEAD
            self._noseForm.coefficientInput.setEnabled(True)
=======
            self.form.coefficientInput.setEnabled(True)
        elif value == TYPE_VON_KARMAN:
            self.obj.Coefficient = 0.0
            self.form.coefficientInput.setText("%f" % self.obj.Coefficient)
            self.form.coefficientInput.setEnabled(False)
        elif value == TYPE_PARABOLA:
            self.obj.Coefficient = 0.5
            self.form.coefficientInput.setText("%f" % self.obj.Coefficient)
            self.form.coefficientInput.setEnabled(False)
>>>>>>> fa0fd98e
        else:
            self._noseForm.coefficientInput.setEnabled(False)

    def onNoseType(self, value):
        self.obj.NoseType = value
        self._setTypeState()

        self.obj.Proxy.execute(self.obj)

    def _setStyleState(self):
        value = self.obj.NoseStyle
        if value == STYLE_HOLLOW or value == STYLE_CAPPED:
            self._noseForm.thicknessInput.setEnabled(True)

            if self._noseForm.shoulderCheckbox.isChecked():
                self._noseForm.shoulderThicknessInput.setEnabled(True)
            else:
                self._noseForm.shoulderThicknessInput.setEnabled(False)
        else:
<<<<<<< HEAD
            self._noseForm.thicknessInput.setEnabled(False)
            self._noseForm.shoulderThicknessInput.setEnabled(False)

=======
            self.form.thicknessInput.setEnabled(False)
            self.form.shoulderThicknessInput.setEnabled(False)
        
    def onNoseStyle(self, value):
>>>>>>> fa0fd98e
        self.obj.NoseStyle = value
        self._setStyleState()

        self.obj.Proxy.execute(self.obj)
        
    def onLengthChanged(self, value):
        self.obj.Length = value
        self.obj.Proxy.execute(self.obj)

        
    def onRadiusChanged(self, value):
        self.obj.Radius = value
        self.obj.Proxy.execute(self.obj)
        
    def onThicknessChanged(self, value):
        self.obj.Thickness = value
        self.obj.Proxy.execute(self.obj)
        
    def onCoefficientChanged(self, value):
        self.obj.Coefficient = _toFloat(value)
        self.obj.Proxy.execute(self.obj)
<<<<<<< HEAD
        
    def onShoulderChanged(self, value):
        self.obj.Shoulder = self._noseForm.shoulderCheckbox.isChecked()
=======

    def _setShoulderState(self):
>>>>>>> fa0fd98e
        if self.obj.Shoulder:
            self._noseForm.shoulderRadiusInput.setEnabled(True)
            self._noseForm.shoulderLengthInput.setEnabled(True)

            selectedText = self._noseForm.noseStylesCombo.currentText()
            if selectedText == STYLE_HOLLOW or selectedText == STYLE_CAPPED:
                self._noseForm.shoulderThicknessInput.setEnabled(True)
            else:
                self._noseForm.shoulderThicknessInput.setEnabled(False)
        else:
<<<<<<< HEAD
            self._noseForm.shoulderRadiusInput.setEnabled(False)
            self._noseForm.shoulderLengthInput.setEnabled(False)
            self._noseForm.shoulderThicknessInput.setEnabled(False)
=======
            self.form.shoulderRadiusInput.setEnabled(False)
            self.form.shoulderLengthInput.setEnabled(False)
            self.form.shoulderThicknessInput.setEnabled(False)
        
    def onShoulderChanged(self, value):
        self.obj.Shoulder = self.form.shoulderCheckbox.isChecked()
        self._setShoulderState()
>>>>>>> fa0fd98e

        self.obj.Proxy.execute(self.obj)
        
    def onShoulderRadiusChanged(self, value):
        self.obj.ShoulderRadius = value
        self.obj.Proxy.execute(self.obj)
        
    def onShoulderLengthChanged(self, value):
        self.obj.ShoulderLength = value
        self.obj.Proxy.execute(self.obj)
        
    def onShoulderThicknessChanged(self, value):
        self.obj.ShoulderThickness = value
        self.obj.Proxy.execute(self.obj)
        
    def getStandardButtons(self):
        return int(QtGui.QDialogButtonBox.Ok) | int(QtGui.QDialogButtonBox.Cancel)| int(QtGui.QDialogButtonBox.Apply)

    def clicked(self,button):
        if button == QtGui.QDialogButtonBox.Apply:
            #print "Apply"
            self.transferTo()
            self.obj.Proxy.execute(self.obj) 
        
    def update(self):
        'fills the widgets'
        self.transferFrom()
                
    def accept(self):
        self.transferTo()
        FreeCAD.ActiveDocument.recompute()
        FreeCADGui.ActiveDocument.resetEdit()
        
                    
    def reject(self):
        FreeCAD.ActiveDocument.abortTransaction()
        FreeCAD.ActiveDocument.recompute()
        FreeCADGui.ActiveDocument.resetEdit()<|MERGE_RESOLUTION|>--- conflicted
+++ resolved
@@ -234,7 +234,6 @@
 
     def transferFrom(self):
         "Transfer from the object to the dialog"
-<<<<<<< HEAD
         self._noseForm.noseConeTypesCombo.setCurrentText(self.obj.NoseType)
         self._noseForm.noseStylesCombo.setCurrentText(self.obj.NoseStyle)
         self._noseForm.lengthInput.setText(self.obj.Length.UserString)
@@ -245,41 +244,25 @@
         self._noseForm.shoulderRadiusInput.setText(self.obj.ShoulderRadius.UserString)
         self._noseForm.shoulderLengthInput.setText(self.obj.ShoulderLength.UserString)
         self._noseForm.shoulderThicknessInput.setText(self.obj.ShoulderThickness.UserString)
-=======
-        self.form.noseConeTypesCombo.setCurrentText(self.obj.NoseType)
-        self.form.noseStylesCombo.setCurrentText(self.obj.NoseStyle)
-        self.form.lengthInput.setText("%f" % self.obj.Length)
-        self.form.radiusInput.setText("%f" % self.obj.Radius)
-        self.form.thicknessInput.setText("%f" % self.obj.Thickness)
-        self.form.coefficientInput.setText("%f" % self.obj.Coefficient)
-        self.form.shoulderCheckbox.setChecked(self.obj.Shoulder)
-        self.form.shoulderRadiusInput.setText("%f" % self.obj.ShoulderRadius)
-        self.form.shoulderLengthInput.setText("%f" % self.obj.ShoulderLength)
-        self.form.shoulderThicknessInput.setText("%f" % self.obj.ShoulderThickness)
 
         self._setTypeState()
         self._setStyleState()
         self._setShoulderState()
->>>>>>> fa0fd98e
         
     def _setTypeState(self):
         value = self.obj.NoseType
         if value == TYPE_HAACK or value == TYPE_PARABOLIC:
             self._noseForm.coefficientInput.setEnabled(True)
         elif value == TYPE_POWER:
-<<<<<<< HEAD
             self._noseForm.coefficientInput.setEnabled(True)
-=======
-            self.form.coefficientInput.setEnabled(True)
         elif value == TYPE_VON_KARMAN:
             self.obj.Coefficient = 0.0
-            self.form.coefficientInput.setText("%f" % self.obj.Coefficient)
-            self.form.coefficientInput.setEnabled(False)
+            self._noseForm.coefficientInput.setText("%f" % self.obj.Coefficient)
+            self._noseForm.coefficientInput.setEnabled(False)
         elif value == TYPE_PARABOLA:
             self.obj.Coefficient = 0.5
-            self.form.coefficientInput.setText("%f" % self.obj.Coefficient)
-            self.form.coefficientInput.setEnabled(False)
->>>>>>> fa0fd98e
+            self._noseForm.coefficientInput.setText("%f" % self.obj.Coefficient)
+            self._noseForm.coefficientInput.setEnabled(False)
         else:
             self._noseForm.coefficientInput.setEnabled(False)
 
@@ -299,16 +282,10 @@
             else:
                 self._noseForm.shoulderThicknessInput.setEnabled(False)
         else:
-<<<<<<< HEAD
             self._noseForm.thicknessInput.setEnabled(False)
             self._noseForm.shoulderThicknessInput.setEnabled(False)
-
-=======
-            self.form.thicknessInput.setEnabled(False)
-            self.form.shoulderThicknessInput.setEnabled(False)
         
     def onNoseStyle(self, value):
->>>>>>> fa0fd98e
         self.obj.NoseStyle = value
         self._setStyleState()
 
@@ -330,14 +307,8 @@
     def onCoefficientChanged(self, value):
         self.obj.Coefficient = _toFloat(value)
         self.obj.Proxy.execute(self.obj)
-<<<<<<< HEAD
-        
-    def onShoulderChanged(self, value):
-        self.obj.Shoulder = self._noseForm.shoulderCheckbox.isChecked()
-=======
 
     def _setShoulderState(self):
->>>>>>> fa0fd98e
         if self.obj.Shoulder:
             self._noseForm.shoulderRadiusInput.setEnabled(True)
             self._noseForm.shoulderLengthInput.setEnabled(True)
@@ -348,19 +319,13 @@
             else:
                 self._noseForm.shoulderThicknessInput.setEnabled(False)
         else:
-<<<<<<< HEAD
             self._noseForm.shoulderRadiusInput.setEnabled(False)
             self._noseForm.shoulderLengthInput.setEnabled(False)
             self._noseForm.shoulderThicknessInput.setEnabled(False)
-=======
-            self.form.shoulderRadiusInput.setEnabled(False)
-            self.form.shoulderLengthInput.setEnabled(False)
-            self.form.shoulderThicknessInput.setEnabled(False)
         
     def onShoulderChanged(self, value):
-        self.obj.Shoulder = self.form.shoulderCheckbox.isChecked()
+        self.obj.Shoulder = self._noseForm.shoulderCheckbox.isChecked()
         self._setShoulderState()
->>>>>>> fa0fd98e
 
         self.obj.Proxy.execute(self.obj)
         
