--- conflicted
+++ resolved
@@ -299,13 +299,8 @@
             FreeCAD.Gui.SendMsgToActiveView("ViewFit")
 
     def transferTo(self):
-<<<<<<< HEAD
         "Transfer from the dialog to the object"
-        self._obj.RailGuideBaseType = str(self._btForm.railGuideBaseTypeCombo.currentText())
-=======
-        "Transfer from the dialog to the object" 
         self._obj.RailGuideBaseType = str(self._btForm.railGuideBaseTypeCombo.currentData())
->>>>>>> 47ae5f57
         self._obj.FlangeWidth = self._btForm.flangeWidthInput.text()
         self._obj.MiddleWidth = self._btForm.middleWidthInput.text()
         self._obj.BaseWidth = self._btForm.baseWidthInput.text()
