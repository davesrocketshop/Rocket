--- conflicted
+++ resolved
@@ -982,9 +982,6 @@
 <context>
     <name>Rocket</name>
     <message>
-<<<<<<< HEAD
-        <location filename="../../Rocket/Importer/OpenRocket/InnerTubeElement.py" line="64"/>
-=======
         <location filename="CmdCalcBlackPowder.py" line="49"/>
         <source>Calculate ejection charge</source>
         <translation type="unfinished"></translation>
@@ -2351,7 +2348,6 @@
     </message>
     <message>
         <location filename="InnerTubeElement.py" line="64"/>
->>>>>>> e119a767
         <source>Unknown cluster configuration</source>
         <translation type="unfinished"></translation>
     </message>
@@ -2476,9 +2472,6 @@
         <translation type="unfinished"></translation>
     </message>
     <message>
-<<<<<<< HEAD
-        <location filename="../../Rocket/ShapeHandlers/RailGuideShapeHandler.py" line="78"/>
-=======
         <location filename="CmdRocket.py" line="84"/>
         <source>Toggle the active rocket</source>
         <translation type="unfinished"></translation>
@@ -2645,7 +2638,6 @@
     </message>
     <message>
         <location filename="RailGuideShapeHandler.py" line="78"/>
->>>>>>> e119a767
         <source>Flange width must be greater than the middle width</source>
         <translation type="unfinished"></translation>
     </message>
@@ -2695,1588 +2687,8 @@
         <translation type="unfinished"></translation>
     </message>
     <message>
-<<<<<<< HEAD
-        <location filename="../../Rocket/ShapeHandlers/RailGuideShapeHandler.py" line="308"/>
-        <source>Rail Guide parameters produce an invalid shape</source>
-        <translation type="unfinished"></translation>
-    </message>
-    <message>
-        <location filename="../../Rocket/ShapeHandlers/TransitionHaackShapeHandler.py" line="39"/>
-        <source>For %s transitions the coefficient must be &gt;= 0</source>
-        <translation type="unfinished"></translation>
-    </message>
-    <message>
-        <location filename="../../Rocket/ShapeHandlers/TransitionParabolicShapeHandler.py" line="37"/>
-        <source>For %s transitions the coefficient must be in the range (0 &lt;= coefficient &lt;= 1)</source>
-        <translation type="unfinished"></translation>
-    </message>
-    <message>
-        <location filename="../../Rocket/ShapeHandlers/TransitionShapeHandler.py" line="106"/>
-        <source>For %s transitions thickness must be &gt; 0</source>
-        <translation type="unfinished"></translation>
-    </message>
-    <message>
-        <location filename="../../Rocket/ShapeHandlers/TransitionShapeHandler.py" line="109"/>
-        <source>Transition thickness must be less than the front or back radius</source>
-        <translation type="unfinished"></translation>
-    </message>
-    <message>
-        <location filename="../../Rocket/ShapeHandlers/TransitionShapeHandler.py" line="114"/>
-        <source>Transition core must be less than the front or back diameter</source>
-        <translation type="unfinished"></translation>
-    </message>
-    <message>
-        <location filename="../../Rocket/ShapeHandlers/TransitionShapeHandler.py" line="122"/>
-        <source>Transition core must be less than the shoulder diameter</source>
-        <translation type="unfinished"></translation>
-    </message>
-    <message>
-        <location filename="../../Rocket/ShapeHandlers/TransitionShapeHandler.py" line="127"/>
-        <source>Forward shoulder length must be &gt; 0</source>
-        <translation type="unfinished"></translation>
-    </message>
-    <message>
-        <location filename="../../Rocket/ShapeHandlers/TransitionShapeHandler.py" line="130"/>
-        <source>Forward shoulder diameter must be &gt; 0</source>
-        <translation type="unfinished"></translation>
-    </message>
-    <message>
-        <location filename="../../Rocket/ShapeHandlers/TransitionShapeHandler.py" line="138"/>
-        <source>Forward shoulder diameter can not exceed the transition diameter at the shoulder</source>
-        <translation type="unfinished"></translation>
-    </message>
-    <message>
-        <location filename="../../Rocket/ShapeHandlers/TransitionShapeHandler.py" line="165"/>
-        <source>For %s transitions with a shoulder, shoulder thickness must be &gt; 0</source>
-        <translation type="unfinished"></translation>
-    </message>
-    <message>
-        <location filename="../../Rocket/ShapeHandlers/NoseShapeHandler.py" line="117"/>
-        <source>Shoulder thickness must be less than the shoulder radius</source>
-        <translation type="unfinished"></translation>
-    </message>
-    <message>
-        <location filename="../../Rocket/ShapeHandlers/TransitionShapeHandler.py" line="150"/>
-        <source>Aft shoulder length must be &gt; 0</source>
-        <translation type="unfinished"></translation>
-    </message>
-    <message>
-        <location filename="../../Rocket/ShapeHandlers/TransitionShapeHandler.py" line="153"/>
-        <source>Aft shoulder diameter must be &gt; 0</source>
-        <translation type="unfinished"></translation>
-    </message>
-    <message>
-        <location filename="../../Rocket/ShapeHandlers/TransitionShapeHandler.py" line="161"/>
-        <source>Aft shoulder diameter can not exceed the transition diameter at the shoulder</source>
-        <translation type="unfinished"></translation>
-    </message>
-    <message>
-        <location filename="../../Rocket/ShapeHandlers/TransitionShapeHandler.py" line="326"/>
-        <source>Transition parameters produce an invalid shape</source>
-        <translation type="unfinished"></translation>
-    </message>
-    <message>
-        <location filename="../../Rocket/ShapeHandlers/TransitionShapeHandler.py" line="353"/>
-        <source>Forward cap style produces an invalid shape</source>
-        <translation type="unfinished"></translation>
-    </message>
-    <message>
-        <location filename="../../Rocket/ShapeHandlers/NosePowerShapeHandler.py" line="39"/>
-        <source>For %s nose cones the coefficient must be in the range (0 &lt; coefficient &lt;= 1)</source>
-        <translation type="unfinished"></translation>
-    </message>
-    <message>
-        <location filename="../../Rocket/ShapeHandlers/FinTubeShapeHandler.py" line="44"/>
-        <source>Ttw tabs are not supported for tube fins</source>
-        <translation type="unfinished"></translation>
-    </message>
-    <message>
-        <location filename="../../Rocket/ShapeHandlers/NoseParabolicShapeHandler.py" line="38"/>
-        <source>For %s nose cones the coefficient must be in the range (0 &lt;= coefficient &lt;= 1)</source>
-        <translation type="unfinished"></translation>
-    </message>
-    <message>
-        <location filename="../../Rocket/ShapeHandlers/FinCanShapeHandler.py" line="52"/>
-        <source>Fin can thickness must be greater than zero</source>
-        <translation type="unfinished"></translation>
-    </message>
-    <message>
-        <location filename="../../Rocket/ShapeHandlers/FinCanShapeHandler.py" line="55"/>
-        <source>Fin can length must be greater than zero</source>
-        <translation type="unfinished"></translation>
-    </message>
-    <message>
-        <location filename="../../Rocket/ShapeHandlers/FinCanShapeHandler.py" line="64"/>
-        <source>Fin can leading and trailing edges can not exceed total length</source>
-        <translation type="unfinished"></translation>
-    </message>
-    <message>
-        <location filename="../../Rocket/ShapeHandlers/FinCanShapeHandler.py" line="69"/>
-        <source>Coupler length must be greater than zero</source>
-        <translation type="unfinished"></translation>
-    </message>
-    <message>
-        <location filename="../../Rocket/ShapeHandlers/FinCanShapeHandler.py" line="72"/>
-        <source>Coupler thickness must be greater than zero</source>
-        <translation type="unfinished"></translation>
-    </message>
-    <message>
-        <location filename="../../Rocket/ShapeHandlers/FinCanShapeHandler.py" line="75"/>
-        <source>Coupler outer diameter must be greater than the inner diameter</source>
-        <translation type="unfinished"></translation>
-    </message>
-    <message>
-        <location filename="../../Rocket/ShapeHandlers/FinCanShapeHandler.py" line="78"/>
-        <source>Coupler inner diameter must be less than or equal to the fin can inner diameter</source>
-        <translation type="unfinished"></translation>
-    </message>
-    <message>
-        <location filename="../../Rocket/ShapeHandlers/FinCanShapeHandler.py" line="81"/>
-        <source>Coupler outer diameter must be less than fin can outer diameter</source>
-        <translation type="unfinished"></translation>
-    </message>
-    <message>
-        <location filename="../../Rocket/ShapeHandlers/FinCanShapeHandler.py" line="414"/>
-        <source>Fin can parameters produce an invalid shape</source>
-        <translation type="unfinished"></translation>
-    </message>
-    <message>
-        <location filename="../../Rocket/ShapeHandlers/BulkheadShapeHandler.py" line="57"/>
-        <source>Outer diameter must be greater than zero</source>
-        <translation type="unfinished"></translation>
-    </message>
-    <message>
-        <location filename="../../Rocket/ShapeHandlers/RailButtonShapeHandler.py" line="69"/>
-        <source>Inner diameter must be greater than zero</source>
-        <translation type="unfinished"></translation>
-    </message>
-    <message>
-        <location filename="../../Rocket/ShapeHandlers/RailButtonShapeHandler.py" line="72"/>
-        <source>Outer diameter must be greater than the inner diameter</source>
-        <translation type="unfinished"></translation>
-    </message>
-    <message>
-        <location filename="../../Rocket/ShapeHandlers/RailButtonShapeHandler.py" line="75"/>
-        <source>Top height must be greater than or equal to zero</source>
-        <translation type="unfinished"></translation>
-    </message>
-    <message>
-        <location filename="../../Rocket/ShapeHandlers/RailButtonShapeHandler.py" line="78"/>
-        <source>Base height must be greater than or equal to zero</source>
-        <translation type="unfinished"></translation>
-    </message>
-    <message>
-        <location filename="../../Rocket/ShapeHandlers/RailButtonShapeHandler.py" line="81"/>
-        <source>Height must be greater than zero</source>
-        <translation type="unfinished"></translation>
-    </message>
-    <message>
-        <location filename="../../Rocket/ShapeHandlers/RailButtonShapeHandler.py" line="84"/>
-        <source>Top and base height can not exceed the total height</source>
-        <translation type="unfinished"></translation>
-    </message>
-    <message>
-        <location filename="../../Rocket/ShapeHandlers/RailButtonShapeHandler.py" line="89"/>
-        <source>Length must be greater than zero for airfoil rail buttons</source>
-        <translation type="unfinished"></translation>
-    </message>
-    <message>
-        <location filename="../../Rocket/ShapeHandlers/RailButtonShapeHandler.py" line="93"/>
-        <source>Length must be greater than the outer diameter for airfoil rail buttons</source>
-        <translation type="unfinished"></translation>
-    </message>
-    <message>
-        <location filename="../../Rocket/ShapeHandlers/RailButtonShapeHandler.py" line="203"/>
-        <source>Rail button parameters produce an invalid shape</source>
-        <translation type="unfinished"></translation>
-    </message>
-    <message>
-        <location filename="../../Rocket/ShapeHandlers/InnerTubeShapeHandler.py" line="91"/>
-        <source>Inner tube parameters produce an invalid shape</source>
-        <translation type="unfinished"></translation>
-    </message>
-    <message>
-        <location filename="../../Rocket/ShapeHandlers/CenteringRingShapeHandler.py" line="54"/>
-        <source>Centering ring center diameter must be less than the outer diameter</source>
-        <translation type="unfinished"></translation>
-    </message>
-    <message>
-        <location filename="../../Rocket/ShapeHandlers/CenteringRingShapeHandler.py" line="59"/>
-        <source>Centering ring center diameter must be less than the step diameter</source>
-        <translation type="unfinished"></translation>
-    </message>
-    <message>
-        <location filename="../../Rocket/ShapeHandlers/CenteringRingShapeHandler.py" line="64"/>
-        <source>The notch width must be less than or equal to the center diameter</source>
-        <translation type="unfinished"></translation>
-    </message>
-    <message>
-        <location filename="../../Rocket/ShapeHandlers/CenteringRingShapeHandler.py" line="67"/>
-        <source>The notch width must be greater than zero</source>
-        <translation type="unfinished"></translation>
-    </message>
-    <message>
-        <location filename="../../Rocket/ShapeHandlers/CenteringRingShapeHandler.py" line="70"/>
-        <source>The notch height must be greater than zero</source>
-        <translation type="unfinished"></translation>
-    </message>
-    <message>
-        <location filename="../../Rocket/ShapeHandlers/CenteringRingShapeHandler.py" line="75"/>
-        <source>Hole extends inside the center diameter</source>
-        <translation type="unfinished"></translation>
-    </message>
-    <message>
-        <location filename="../../Rocket/ShapeHandlers/CenteringRingShapeHandler.py" line="109"/>
-        <source>Centering ring parameters produce an invalid shape</source>
-        <translation type="unfinished"></translation>
-    </message>
-    <message>
-        <location filename="../../Rocket/ShapeHandlers/NoseShapeHandler.py" line="80"/>
-        <source>For %s nose cones thickness must be &gt; 0</source>
-        <translation type="unfinished"></translation>
-    </message>
-    <message>
-        <location filename="../../Rocket/ShapeHandlers/NoseShapeHandler.py" line="83"/>
-        <source>Nose cones thickness must be less than the nose cone radius</source>
-        <translation type="unfinished"></translation>
-    </message>
-    <message>
-        <location filename="../../Rocket/ShapeHandlers/NoseShapeHandler.py" line="87"/>
-        <source>Nose diameter must be less than the base diameter</source>
-        <translation type="unfinished"></translation>
-    </message>
-    <message>
-        <location filename="../../Rocket/ShapeHandlers/NoseShapeHandler.py" line="90"/>
-        <source>Nose diameter must be greater than zero</source>
-        <translation type="unfinished"></translation>
-    </message>
-    <message>
-        <location filename="../../Rocket/ShapeHandlers/NoseShapeHandler.py" line="99"/>
-        <source>Shoulder length must be &gt; 0</source>
-        <translation type="unfinished"></translation>
-    </message>
-    <message>
-        <location filename="../../Rocket/ShapeHandlers/NoseShapeHandler.py" line="102"/>
-        <source>Shoulder diameter must be &gt; 0</source>
-        <translation type="unfinished"></translation>
-    </message>
-    <message>
-        <location filename="../../Rocket/ShapeHandlers/NoseShapeHandler.py" line="110"/>
-        <source>Shoulder diameter can not exceed the nose cone diameter</source>
-        <translation type="unfinished"></translation>
-    </message>
-    <message>
-        <location filename="../../Rocket/ShapeHandlers/NoseShapeHandler.py" line="114"/>
-        <source>For %s nose cones with a shoulder, shoulder thickness must be &gt; 0</source>
-        <translation type="unfinished"></translation>
-    </message>
-    <message>
-        <location filename="../../Rocket/ShapeHandlers/NoseShapeHandler.py" line="231"/>
-        <source>Nose cone parameters produce an invalid shape</source>
-        <translation type="unfinished"></translation>
-    </message>
-    <message>
-        <location filename="../../Rocket/ShapeHandlers/NoseShapeHandler.py" line="199"/>
-        <source>Nose cone cap style produces an invalid shape</source>
-        <translation type="unfinished"></translation>
-    </message>
-    <message>
-        <location filename="../../Rocket/ShapeHandlers/BulkheadShapeHandler.py" line="62"/>
-        <source>Step diameter must be greater than zero</source>
-        <translation type="unfinished"></translation>
-    </message>
-    <message>
-        <location filename="../../Rocket/ShapeHandlers/BulkheadShapeHandler.py" line="65"/>
-        <source>Step diameter must less than the outer diameter</source>
-        <translation type="unfinished"></translation>
-    </message>
-    <message>
-        <location filename="../../Rocket/ShapeHandlers/BulkheadShapeHandler.py" line="70"/>
-        <source>Hole diameter must be greater than zero</source>
-        <translation type="unfinished"></translation>
-    </message>
-    <message>
-        <location filename="../../Rocket/ShapeHandlers/BulkheadShapeHandler.py" line="73"/>
-        <source>Hole extends outside the outer diameter</source>
-        <translation type="unfinished"></translation>
-    </message>
-    <message>
-        <location filename="../../Rocket/ShapeHandlers/BulkheadShapeHandler.py" line="77"/>
-        <source>Hole extends outside the step diameter</source>
-        <translation type="unfinished"></translation>
-    </message>
-    <message>
-        <location filename="../../Rocket/ShapeHandlers/BulkheadShapeHandler.py" line="115"/>
-        <source>Bulkhead parameters produce an invalid shape</source>
-        <translation type="unfinished"></translation>
-    </message>
-    <message>
-        <location filename="../../Rocket/ShapeHandlers/NoseHaackShapeHandler.py" line="39"/>
-        <source>For %s nose cones the coefficient must be &gt;= 0</source>
-        <translation type="unfinished"></translation>
-    </message>
-    <message>
-        <location filename="../../Rocket/Constants.py" line="157"/>
-        <source>Top of the parent component</source>
-        <translation type="unfinished"></translation>
-    </message>
-    <message>
-        <location filename="../../Rocket/Constants.py" line="158"/>
-        <source>Middle of the parent component</source>
-        <translation type="unfinished"></translation>
-    </message>
-    <message>
-        <location filename="../../Rocket/Constants.py" line="159"/>
-        <source>Bottom of the parent component</source>
-        <translation type="unfinished"></translation>
-    </message>
-    <message>
-        <location filename="../../Rocket/Constants.py" line="160"/>
-        <source>Base of the rocket</source>
-        <translation type="unfinished"></translation>
-    </message>
-    <message>
-        <location filename="../../Rocket/Constants.py" line="161"/>
-        <source>After the target component</source>
-        <translation type="unfinished"></translation>
-    </message>
-    <message>
-        <location filename="../../Rocket/Constants.py" line="162"/>
-        <source>Surface of the parent component</source>
-        <translation type="unfinished"></translation>
-    </message>
-    <message>
-        <location filename="../../Rocket/Constants.py" line="163"/>
-        <source>Center of the parent component</source>
-        <translation type="unfinished"></translation>
-    </message>
-    <message>
-        <location filename="../../Rocket/FeatureFinCan.py" line="190"/>
-        <source>Unknown fin can style</source>
-        <translation type="unfinished"></translation>
-    </message>
-    <message>
-        <location filename="../../Ui/DialogThrustToWeight.py" line="49"/>
-        <source>Minimum Thrust to Weight Calculator</source>
-        <translation type="unfinished"></translation>
-    </message>
-    <message>
-        <location filename="../../Ui/DialogThrustToWeight.py" line="53"/>
-        <source>Weight</source>
-        <translation type="unfinished"></translation>
-    </message>
-    <message>
-        <location filename="../../Ui/DialogThrustToWeight.py" line="61"/>
-        <source>Minimum Thrust</source>
-        <translation type="unfinished"></translation>
-    </message>
-    <message>
-        <location filename="../../Ui/Commands/CmdFlutterAnalysis.py" line="63"/>
-        <source>Fin Flutter Analysis</source>
-        <translation type="unfinished"></translation>
-    </message>
-    <message>
-        <location filename="../../Ui/TaskPanelDatabase.py" line="65"/>
-        <source>Material</source>
-        <translation type="unfinished"></translation>
-    </message>
-    <message>
-        <location filename="../../Ui/DialogFinFlutter.py" line="115"/>
-        <source>Shear Modulus</source>
-        <translation type="unfinished"></translation>
-    </message>
-    <message>
-        <location filename="../../Ui/DialogFinFlutter.py" line="122"/>
-        <source>Calculated</source>
-        <translation type="unfinished"></translation>
-    </message>
-    <message>
-        <location filename="../../Ui/DialogFinFlutter.py" line="125"/>
-        <source>Young&apos;s Modulus</source>
-        <translation type="unfinished"></translation>
-    </message>
-    <message>
-        <location filename="../../Ui/DialogFinFlutter.py" line="133"/>
-        <source>Poisson Ratio</source>
-        <translation type="unfinished"></translation>
-    </message>
-    <message>
-        <location filename="../../Ui/DialogFinFlutter.py" line="140"/>
-        <source>Fin Flutter</source>
-        <translation type="unfinished"></translation>
-    </message>
-    <message>
-        <location filename="../../Ui/DialogFinFlutter.py" line="142"/>
-        <source>Maximum Altitude</source>
-        <translation type="unfinished"></translation>
-    </message>
-    <message>
-        <location filename="../../Ui/DialogFinFlutter.py" line="147"/>
-        <source>Altitude at Max Speed</source>
-        <translation type="unfinished"></translation>
-    </message>
-    <message>
-        <location filename="../../Ui/DialogFinFlutter.py" line="178"/>
-        <source>Flutter Speed</source>
-        <translation type="unfinished"></translation>
-    </message>
-    <message>
-        <location filename="../../Ui/DialogFinFlutter.py" line="186"/>
-        <source>Divergence Speed</source>
-        <translation type="unfinished"></translation>
-    </message>
-    <message>
-        <location filename="../../Ui/DialogFinFlutter.py" line="201"/>
-        <source>Mach</source>
-        <translation type="unfinished"></translation>
-    </message>
-    <message>
-        <location filename="../../Ui/DialogParachute.py" line="41"/>
-        <source>Custom</source>
-        <translation type="unfinished"></translation>
-    </message>
-    <message>
-        <location filename="../../Ui/DialogBlackPowder.py" line="38"/>
-        <source>Low</source>
-        <translation type="unfinished"></translation>
-    </message>
-    <message>
-        <location filename="../../Ui/DialogBlackPowder.py" line="39"/>
-        <source>High</source>
-        <translation type="unfinished"></translation>
-    </message>
-    <message>
-        <location filename="../../Ui/DialogBlackPowder.py" line="55"/>
-        <source>Ejection Charge Calculator</source>
-        <translation type="unfinished"></translation>
-    </message>
-    <message>
-        <location filename="../../Ui/DialogBlackPowder.py" line="61"/>
-        <source>
-        &lt;html&gt;
-        &lt;h1&gt;WARNING&lt;/h1&gt;
-        &lt;p&gt;This calculator is an estimate only. Ground test your ejection system before flying. In certain cases this calculation may overestimate the amount of powder required&lt;/p&gt;
-        &lt;/html&gt;
-        </source>
-        <translation type="unfinished"></translation>
-    </message>
-    <message>
-        <location filename="../../Ui/DialogVentHoles.py" line="55"/>
-        <source>Body Tube Diameter</source>
-        <translation type="unfinished"></translation>
-    </message>
-    <message>
-        <location filename="../../Ui/DialogVentHoles.py" line="63"/>
-        <source>Body Tube Length</source>
-        <translation type="unfinished"></translation>
-    </message>
-    <message>
-        <location filename="../../Ui/DialogBlackPowder.py" line="86"/>
-        <source>Force</source>
-        <translation type="unfinished"></translation>
-    </message>
-    <message>
-        <location filename="../../Ui/DialogBlackPowder.py" line="94"/>
-        <source>Pressure</source>
-        <translation type="unfinished"></translation>
-    </message>
-    <message>
-        <location filename="../../Ui/DialogBlackPowder.py" line="109"/>
-        <source>FFFFg Powder</source>
-        <translation type="unfinished"></translation>
-    </message>
-    <message>
-        <location filename="../../Ui/TaskPanelNoseCone.py" line="62"/>
-        <source>General</source>
-        <translation type="unfinished"></translation>
-    </message>
-    <message>
-        <location filename="../../Ui/TaskPanelNoseCone.py" line="65"/>
-        <source>Comment</source>
-        <translation type="unfinished"></translation>
-    </message>
-    <message>
-        <location filename="../../Ui/TaskPanelRailGuide.py" line="67"/>
-        <source>Rail Guide Parameter</source>
-        <translation type="unfinished"></translation>
-    </message>
-    <message>
-        <location filename="../../Ui/TaskPanelRailGuide.py" line="70"/>
-        <source>Rail Guide Base</source>
-        <translation type="unfinished"></translation>
-    </message>
-    <message>
-        <location filename="../../Ui/TaskPanelRailGuide.py" line="77"/>
-        <source>Flange Width</source>
-        <translation type="unfinished"></translation>
-    </message>
-    <message>
-        <location filename="../../Ui/TaskPanelRailGuide.py" line="83"/>
-        <source>Middle Width</source>
-        <translation type="unfinished"></translation>
-    </message>
-    <message>
-        <location filename="../../Ui/TaskPanelRailGuide.py" line="89"/>
-        <source>Base Width</source>
-        <translation type="unfinished"></translation>
-    </message>
-    <message>
-        <location filename="../../Ui/TaskPanelRailButton.py" line="100"/>
-        <source>Flange Height</source>
-        <translation type="unfinished"></translation>
-    </message>
-    <message>
-        <location filename="../../Ui/TaskPanelRailButton.py" line="106"/>
-        <source>Base Height</source>
-        <translation type="unfinished"></translation>
-    </message>
-    <message>
-        <location filename="../../Ui/TaskPanelRailButton.py" line="112"/>
-        <source>Total Height</source>
-        <translation type="unfinished"></translation>
-    </message>
-    <message>
-        <location filename="../../Ui/TaskPanelNoseCone.py" line="236"/>
-        <source>auto</source>
-        <translation type="unfinished"></translation>
-    </message>
-    <message>
-        <location filename="../../Ui/TaskPanelRailGuide.py" line="130"/>
-        <source>V Angle</source>
-        <translation type="unfinished"></translation>
-    </message>
-    <message>
-        <location filename="../../Ui/TaskPanelLaunchLug.py" line="99"/>
-        <source>Forward Sweep</source>
-        <translation type="unfinished"></translation>
-    </message>
-    <message>
-        <location filename="../../Ui/TaskPanelFin.py" line="253"/>
-        <source>Sweep Angle</source>
-        <translation type="unfinished"></translation>
-    </message>
-    <message>
-        <location filename="../../Ui/TaskPanelLaunchLug.py" line="108"/>
-        <source>Aft Sweep</source>
-        <translation type="unfinished"></translation>
-    </message>
-    <message>
-        <location filename="../../Ui/TaskPanelRailGuide.py" line="156"/>
-        <source>Notch</source>
-        <translation type="unfinished"></translation>
-    </message>
-    <message>
-        <location filename="../../Ui/TaskPanelBulkhead.py" line="105"/>
-        <source>Width</source>
-        <translation type="unfinished"></translation>
-    </message>
-    <message>
-        <location filename="../../Ui/TaskPanelRailGuide.py" line="165"/>
-        <source>Depth</source>
-        <translation type="unfinished"></translation>
-    </message>
-    <message>
-        <location filename="../../Ui/DialogVentHoles.py" line="51"/>
-        <source>Vent Hole Size Calculator</source>
-        <translation type="unfinished"></translation>
-    </message>
-    <message>
-        <location filename="../../Ui/DialogVentHoles.py" line="71"/>
-        <source>Vent Hole Count</source>
-        <translation type="unfinished"></translation>
-    </message>
-    <message>
-        <location filename="../../Ui/DialogVentHoles.py" line="80"/>
-        <source>Vent Hole Size</source>
-        <translation type="unfinished"></translation>
-    </message>
-    <message>
-        <location filename="../../Ui/TaskPanelTransition.py" line="55"/>
-        <source>Transition Parameter</source>
-        <translation type="unfinished"></translation>
-    </message>
-    <message>
-        <location filename="../../Ui/TaskPanelNoseCone.py" line="224"/>
-        <source>Shoulder</source>
-        <translation type="unfinished"></translation>
-    </message>
-    <message>
-        <location filename="../../Ui/TaskPanelTransition.py" line="78"/>
-        <source>Transition Shape</source>
-        <translation type="unfinished"></translation>
-    </message>
-    <message>
-        <location filename="../../Ui/TaskPanelTransition.py" line="90"/>
-        <source>Clipped</source>
-        <translation type="unfinished"></translation>
-    </message>
-    <message>
-        <location filename="../../Ui/TaskPanelNoseCone.py" line="125"/>
-        <source>Shape Parameter</source>
-        <translation type="unfinished"></translation>
-    </message>
-    <message>
-        <location filename="../../Ui/TaskPanelNoseCone.py" line="95"/>
-        <source>Style</source>
-        <translation type="unfinished"></translation>
-    </message>
-    <message>
-        <location filename="../../Ui/TaskPanelTransition.py" line="119"/>
-        <source>Forward Diameter</source>
-        <translation type="unfinished"></translation>
-    </message>
-    <message>
-        <location filename="../../Ui/DialogLookup.py" line="370"/>
-        <source>Aft Diameter</source>
-        <translation type="unfinished"></translation>
-    </message>
-    <message>
-        <location filename="../../Ui/TaskPanelTransition.py" line="137"/>
-        <source>Core Diameter</source>
-        <translation type="unfinished"></translation>
-    </message>
-    <message>
-        <location filename="../../Ui/TaskPanelNoseCone.py" line="246"/>
-        <source>Thickness</source>
-        <translation type="unfinished"></translation>
-    </message>
-    <message>
-        <location filename="../../Ui/TaskPanelTransition.py" line="150"/>
-        <source>Forward Cap</source>
-        <translation type="unfinished"></translation>
-    </message>
-    <message>
-        <location filename="../../Ui/TaskPanelNoseCone.py" line="152"/>
-        <source>Cap style</source>
-        <translation type="unfinished"></translation>
-    </message>
-    <message>
-        <location filename="../../Ui/TaskPanelNoseCone.py" line="159"/>
-        <source>Bar Width</source>
-        <translation type="unfinished"></translation>
-    </message>
-    <message>
-        <location filename="../../Ui/TaskPanelTransition.py" line="166"/>
-        <source>Aft Cap</source>
-        <translation type="unfinished"></translation>
-    </message>
-    <message>
-        <location filename="../../Ui/TaskPanelTransition.py" line="258"/>
-        <source>Forward Shoulder</source>
-        <translation type="unfinished"></translation>
-    </message>
-    <message>
-        <location filename="../../Ui/TaskPanelTransition.py" line="282"/>
-        <source>Aft Shoulder</source>
-        <translation type="unfinished"></translation>
-    </message>
-    <message>
-        <location filename="../../Ui/TaskPanelFin.py" line="62"/>
-        <source>Fin Parameter</source>
-        <translation type="unfinished"></translation>
-    </message>
-    <message>
-        <location filename="../../Ui/TaskPanelFinCan.py" line="74"/>
-        <source>Fins</source>
-        <translation type="unfinished"></translation>
-    </message>
-    <message>
-        <location filename="../../Ui/Commands/CmdFinCan.py" line="73"/>
-        <source>Fin Can</source>
-        <translation type="unfinished"></translation>
-    </message>
-    <message>
-        <location filename="../../Ui/Commands/CmdBodyTube.py" line="117"/>
-        <source>Coupler</source>
-        <translation type="unfinished"></translation>
-    </message>
-    <message>
-        <location filename="../../Ui/Commands/CmdLaunchGuides.py" line="84"/>
-        <source>Launch Lug</source>
-        <translation type="unfinished"></translation>
-    </message>
-    <message>
-        <location filename="../../Ui/TaskPanelFin.py" line="86"/>
-        <source>Fin type</source>
-        <translation type="unfinished"></translation>
-    </message>
-    <message>
-        <location filename="../../Ui/TaskPanelFin.py" line="95"/>
-        <source>Fin Set</source>
-        <translation type="unfinished"></translation>
-    </message>
-    <message>
-        <location filename="../../Ui/TaskPanelFin.py" line="98"/>
-        <source>Fin Count</source>
-        <translation type="unfinished"></translation>
-    </message>
-    <message>
-        <location filename="../../Ui/TaskPanelFin.py" line="105"/>
-        <source>Fin Spacing</source>
-        <translation type="unfinished"></translation>
-    </message>
-    <message>
-        <location filename="../../Ui/TaskPanelFin.py" line="111"/>
-        <source>Fin Cant</source>
-        <translation type="unfinished"></translation>
-    </message>
-    <message>
-        <location filename="../../Ui/TaskPanelFin.py" line="118"/>
-        <source>Fin Root</source>
-        <translation type="unfinished"></translation>
-    </message>
-    <message>
-        <location filename="../../Ui/TaskPanelFin.py" line="168"/>
-        <source>Cross Section</source>
-        <translation type="unfinished"></translation>
-    </message>
-    <message>
-        <location filename="../../Ui/TaskPanelFin.py" line="183"/>
-        <source>Chord</source>
-        <translation type="unfinished"></translation>
-    </message>
-    <message>
-        <location filename="../../Ui/TaskPanelFin.py" line="198"/>
-        <source>Use percentage</source>
-        <translation type="unfinished"></translation>
-    </message>
-    <message>
-        <location filename="../../Ui/TaskPanelFin.py" line="203"/>
-        <source>Length 1</source>
-        <translation type="unfinished"></translation>
-    </message>
-    <message>
-        <location filename="../../Ui/TaskPanelFin.py" line="209"/>
-        <source>Length 2</source>
-        <translation type="unfinished"></translation>
-    </message>
-    <message>
-        <location filename="../../Ui/TaskPanelFin.py" line="165"/>
-        <source>Fin Tip</source>
-        <translation type="unfinished"></translation>
-    </message>
-    <message>
-        <location filename="../../Ui/TaskPanelFin.py" line="195"/>
-        <source>Tip thickness same as root</source>
-        <translation type="unfinished"></translation>
-    </message>
-    <message>
-        <location filename="../../Ui/TaskPanelBulkhead.py" line="111"/>
-        <source>Height</source>
-        <translation type="unfinished"></translation>
-    </message>
-    <message>
-        <location filename="../../Ui/TaskPanelFin.py" line="246"/>
-        <source>Sweep Length</source>
-        <translation type="unfinished"></translation>
-    </message>
-    <message>
-        <location filename="../../Ui/TaskPanelRailButton.py" line="94"/>
-        <source>Inner Diameter</source>
-        <translation type="unfinished"></translation>
-    </message>
-    <message>
-        <location filename="../../Ui/TaskPanelFinCan.py" line="573"/>
-        <source>Leading Edge Offset</source>
-        <translation type="unfinished"></translation>
-    </message>
-    <message>
-        <location filename="../../Ui/TaskPanelFinCan.py" line="387"/>
-        <source>Leading Edge</source>
-        <translation type="unfinished"></translation>
-    </message>
-    <message>
-        <location filename="../../Ui/TaskPanelFinCan.py" line="404"/>
-        <source>Edge Style</source>
-        <translation type="unfinished"></translation>
-    </message>
-    <message>
-        <location filename="../../Ui/TaskPanelFinCan.py" line="402"/>
-        <source>Trailing Edge</source>
-        <translation type="unfinished"></translation>
-    </message>
-    <message>
-        <location filename="../../Ui/TaskPanelFinCan.py" line="477"/>
-        <source>Coupler Style</source>
-        <translation type="unfinished"></translation>
-    </message>
-    <message>
-        <location filename="../../Ui/TaskPanelFinCan.py" line="481"/>
-        <source>Flush with fin can</source>
-        <translation type="unfinished"></translation>
-    </message>
-    <message>
-        <location filename="../../Ui/TaskPanelFinCan.py" line="482"/>
-        <source>Stepped</source>
-        <translation type="unfinished"></translation>
-    </message>
-    <message>
-        <location filename="../../Ui/TaskPanelRailButton.py" line="88"/>
-        <source>Outer Diameter</source>
-        <translation type="unfinished"></translation>
-    </message>
-    <message>
-        <location filename="../../Ui/TaskPanelRailButton.py" line="150"/>
-        <source>Presets</source>
-        <translation type="unfinished"></translation>
-    </message>
-    <message>
-        <location filename="../../Ui/TaskPanelFinCan.py" line="579"/>
-        <source>Fillet radius</source>
-        <translation type="unfinished"></translation>
-    </message>
-    <message>
-        <location filename="../../Ui/TaskPanelBodyTube.py" line="73"/>
-        <source>Body Tube Parameter</source>
-        <translation type="unfinished"></translation>
-    </message>
-    <message>
-        <location filename="../../Ui/TaskPanelFin.py" line="233"/>
-        <source>Wall Thickness</source>
-        <translation type="unfinished"></translation>
-    </message>
-    <message>
-        <location filename="../../Ui/TaskPanelBodyTube.py" line="103"/>
-        <source>Motor Mount</source>
-        <translation type="unfinished"></translation>
-    </message>
-    <message>
-        <location filename="../../Ui/TaskPanelBodyTube.py" line="106"/>
-        <source>Overhang</source>
-        <translation type="unfinished"></translation>
-    </message>
-    <message>
-        <location filename="../../Ui/TaskPanelPod.py" line="62"/>
-        <source>Pod Parameter</source>
-        <translation type="unfinished"></translation>
-    </message>
-    <message>
-        <location filename="../../Ui/TaskPanelPod.py" line="66"/>
-        <source>Pod Count</source>
-        <translation type="unfinished"></translation>
-    </message>
-    <message>
-        <location filename="../../Ui/TaskPanelPod.py" line="73"/>
-        <source>Pod Spacing</source>
-        <translation type="unfinished"></translation>
-    </message>
-    <message>
-        <location filename="../../Ui/TaskPanelLaunchLug.py" line="71"/>
-        <source>Launch Lug Parameter</source>
-        <translation type="unfinished"></translation>
-    </message>
-    <message>
-        <location filename="../../Ui/TaskPanelParallelStage.py" line="62"/>
-        <source>Parallel Stage Parameter</source>
-        <translation type="unfinished"></translation>
-    </message>
-    <message>
-        <location filename="../../Ui/TaskPanelParallelStage.py" line="66"/>
-        <source>Stage Count</source>
-        <translation type="unfinished"></translation>
-    </message>
-    <message>
-        <location filename="../../Ui/TaskPanelParallelStage.py" line="73"/>
-        <source>Stage Spacing</source>
-        <translation type="unfinished"></translation>
-    </message>
-    <message>
-        <location filename="../../Ui/TaskPanelFin.py" line="70"/>
-        <source>Fin Tabs</source>
-        <translation type="unfinished"></translation>
-    </message>
-    <message>
-        <location filename="../../Ui/TaskPanelFin.py" line="216"/>
-        <source>Tube Fin</source>
-        <translation type="unfinished"></translation>
-    </message>
-    <message>
-        <location filename="../../Ui/TaskPanelFin.py" line="259"/>
-        <source>Minimum Edge</source>
-        <translation type="unfinished"></translation>
-    </message>
-    <message>
-        <location filename="../../Ui/TaskPanelFin.py" line="262"/>
-        <source>Size</source>
-        <translation type="unfinished"></translation>
-    </message>
-    <message>
-        <location filename="../../Ui/TaskPanelFin.py" line="412"/>
-        <source>TTW Tab</source>
-        <translation type="unfinished"></translation>
-    </message>
-    <message>
-        <location filename="../../Ui/TaskPanelBulkhead.py" line="157"/>
-        <source>Offset</source>
-        <translation type="unfinished"></translation>
-    </message>
-    <message>
-        <location filename="../../Ui/DialogMaterialMapping.py" line="67"/>
-        <source>Component lookup...</source>
-        <translation type="unfinished"></translation>
-    </message>
-    <message>
-        <location filename="../../Ui/DialogMaterialMapping.py" line="70"/>
-        <source>Search</source>
-        <translation type="unfinished"></translation>
-    </message>
-    <message>
-        <location filename="../../Ui/DialogLookup.py" line="114"/>
-        <source>Component</source>
-        <translation type="unfinished"></translation>
-    </message>
-    <message>
-        <location filename="../../Ui/DialogLookup.py" line="217"/>
-        <source>Body tube not found</source>
-        <translation type="unfinished"></translation>
-    </message>
-    <message>
-        <location filename="../../Ui/DialogLookup.py" line="252"/>
-        <source>Multiple identical entries found</source>
-        <translation type="unfinished"></translation>
-    </message>
-    <message>
-        <location filename="../../Ui/DialogLookup.py" line="228"/>
-        <source>Nose cone not found</source>
-        <translation type="unfinished"></translation>
-    </message>
-    <message>
-        <location filename="../../Ui/DialogLookup.py" line="239"/>
-        <source>Transition not found</source>
-        <translation type="unfinished"></translation>
-    </message>
-    <message>
-        <location filename="../../Ui/DialogLookup.py" line="250"/>
-        <source>Rail button not found</source>
-        <translation type="unfinished"></translation>
-    </message>
-    <message>
-        <location filename="../../Ui/DialogMaterialMapping.py" line="185"/>
-        <source>Type</source>
-        <translation type="unfinished"></translation>
-    </message>
-    <message>
-        <location filename="../../Ui/TaskPanelDatabase.py" line="50"/>
-        <source>Manufacturer</source>
-        <translation type="unfinished"></translation>
-    </message>
-    <message>
-        <location filename="../../Ui/TaskPanelDatabase.py" line="55"/>
-        <source>Part Number</source>
-        <translation type="unfinished"></translation>
-    </message>
-    <message>
-        <location filename="../../Ui/TaskPanelDatabase.py" line="60"/>
-        <source>Description</source>
-        <translation type="unfinished"></translation>
-    </message>
-    <message>
-        <location filename="../../Ui/DialogLookup.py" line="368"/>
-        <source>Shape</source>
-        <translation type="unfinished"></translation>
-    </message>
-    <message>
-        <location filename="../../Ui/DialogLookup.py" line="339"/>
-        <source>Shoulder Diameter</source>
-        <translation type="unfinished"></translation>
-    </message>
-    <message>
-        <location filename="../../Ui/DialogLookup.py" line="340"/>
-        <source>Shoulder Length</source>
-        <translation type="unfinished"></translation>
-    </message>
-    <message>
-        <location filename="../../Ui/DialogLookup.py" line="369"/>
-        <source>Fore Diameter</source>
-        <translation type="unfinished"></translation>
-    </message>
-    <message>
-        <location filename="../../Ui/DialogLookup.py" line="372"/>
-        <source>Fore Shoulder Diameter</source>
-        <translation type="unfinished"></translation>
-    </message>
-    <message>
-        <location filename="../../Ui/DialogLookup.py" line="373"/>
-        <source>Fore Shoulder Length</source>
-        <translation type="unfinished"></translation>
-    </message>
-    <message>
-        <location filename="../../Ui/DialogLookup.py" line="374"/>
-        <source>Aft Shoulder Diameter</source>
-        <translation type="unfinished"></translation>
-    </message>
-    <message>
-        <location filename="../../Ui/DialogLookup.py" line="375"/>
-        <source>Aft Shoulder Length</source>
-        <translation type="unfinished"></translation>
-    </message>
-    <message>
-        <location filename="../../Ui/DialogLookup.py" line="406"/>
-        <source>Finish</source>
-        <translation type="unfinished"></translation>
-    </message>
-    <message>
-        <location filename="../../Ui/DialogLookup.py" line="412"/>
-        <source>Screw Height</source>
-        <translation type="unfinished"></translation>
-    </message>
-    <message>
-        <location filename="../../Ui/TaskPanelBulkhead.py" line="72"/>
-        <source>Centering Ring Parameter</source>
-        <translation type="unfinished"></translation>
-    </message>
-    <message>
-        <location filename="../../Ui/TaskPanelBulkhead.py" line="74"/>
-        <source>Bulkhead Parameter</source>
-        <translation type="unfinished"></translation>
-    </message>
-    <message>
-        <location filename="../../Ui/TaskPanelBulkhead.py" line="102"/>
-        <source>Notched</source>
-        <translation type="unfinished"></translation>
-    </message>
-    <message>
-        <location filename="../../Ui/TaskPanelBulkhead.py" line="117"/>
-        <source>Step</source>
-        <translation type="unfinished"></translation>
-    </message>
-    <message>
-        <location filename="../../Ui/TaskPanelBulkhead.py" line="132"/>
-        <source>reverse</source>
-        <translation type="unfinished"></translation>
-    </message>
-    <message>
-        <location filename="../../Ui/TaskPanelBulkhead.py" line="135"/>
-        <source>Holes</source>
-        <translation type="unfinished"></translation>
-    </message>
-    <message>
-        <location filename="../../Ui/TaskPanelBulkhead.py" line="144"/>
-        <source>Center</source>
-        <translation type="unfinished"></translation>
-    </message>
-    <message>
-        <location filename="../../Ui/TaskPanelBulkhead.py" line="150"/>
-        <source>Count</source>
-        <translation type="unfinished"></translation>
-    </message>
-    <message>
-        <location filename="../../Ui/TaskPanelRailButton.py" line="79"/>
-        <source>Rail Button Parameter</source>
-        <translation type="unfinished"></translation>
-    </message>
-    <message>
-        <location filename="../../Ui/TaskPanelRailButton.py" line="81"/>
-        <source>Rail Button Shape</source>
-        <translation type="unfinished"></translation>
-    </message>
-    <message>
-        <location filename="../../Ui/TaskPanelRailButton.py" line="124"/>
-        <source>Fastener</source>
-        <translation type="unfinished"></translation>
-    </message>
-    <message>
-        <location filename="../../Ui/TaskPanelRailButton.py" line="127"/>
-        <source>Countersink Angle</source>
-        <translation type="unfinished"></translation>
-    </message>
-    <message>
-        <location filename="../../Ui/TaskPanelRailButton.py" line="138"/>
-        <source>Head Diameter</source>
-        <translation type="unfinished"></translation>
-    </message>
-    <message>
-        <location filename="../../Ui/TaskPanelRailButton.py" line="144"/>
-        <source>Shank Diameter</source>
-        <translation type="unfinished"></translation>
-    </message>
-    <message>
-        <location filename="../../Ui/TaskPanelRailButton.py" line="159"/>
-        <source>Top Fillet</source>
-        <translation type="unfinished"></translation>
-    </message>
-    <message>
-        <location filename="../../Ui/TaskPanelRailButton.py" line="162"/>
-        <source>Radius</source>
-        <translation type="unfinished"></translation>
-    </message>
-    <message>
-        <location filename="../../Ui/Commands/CmdStage.py" line="89"/>
-        <source>Toggle active stage</source>
-        <translation type="unfinished"></translation>
-    </message>
-    <message>
-        <location filename="../../Ui/Commands/CmdRocket.py" line="81"/>
-        <source>Toggle active rocket</source>
-        <translation type="unfinished"></translation>
-    </message>
-    <message>
-        <location filename="../../Ui/TaskPanelNoseCone.py" line="55"/>
-        <source>Nose Cone Parameter</source>
-        <translation type="unfinished"></translation>
-    </message>
-    <message>
-        <location filename="../../Ui/TaskPanelNoseCone.py" line="78"/>
-        <source>Nose Cone Shape</source>
-        <translation type="unfinished"></translation>
-    </message>
-    <message>
-        <location filename="../../Ui/TaskPanelNoseCone.py" line="137"/>
-        <source>Blunted Diameter</source>
-        <translation type="unfinished"></translation>
-    </message>
-    <message>
-        <location filename="../../Ui/TaskPanelNoseCone.py" line="143"/>
-        <source>Ogive Diameter</source>
-        <translation type="unfinished"></translation>
-    </message>
-    <message>
-        <location filename="../../Ui/TaskPanelNoseCone.py" line="150"/>
-        <source>Nose Cap</source>
-        <translation type="unfinished"></translation>
-    </message>
-    <message>
-        <location filename="../../Ui/TaskPanelLocation.py" line="53"/>
-        <source>Location Parameter</source>
-        <translation type="unfinished"></translation>
-    </message>
-    <message>
-        <location filename="../../Ui/TaskPanelLocation.py" line="56"/>
-        <source>Radial Reference</source>
-        <translation type="unfinished"></translation>
-    </message>
-    <message>
-        <location filename="../../Ui/TaskPanelLocation.py" line="62"/>
-        <source>Radial Offset</source>
-        <translation type="unfinished"></translation>
-    </message>
-    <message>
-        <location filename="../../Ui/TaskPanelLocation.py" line="70"/>
-        <source>Location Reference</source>
-        <translation type="unfinished"></translation>
-    </message>
-    <message>
-        <location filename="../../Ui/TaskPanelLocation.py" line="78"/>
-        <source>Location</source>
-        <translation type="unfinished"></translation>
-    </message>
-    <message>
-        <location filename="../../Ui/TaskPanelLocation.py" line="84"/>
-        <source>Angle Offset</source>
-        <translation type="unfinished"></translation>
-    </message>
-    <message>
-        <location filename="../../Ui/Commands/CmdCalcBlackPowder.py" line="49"/>
-        <source>Calculate ejection charge</source>
-        <translation type="unfinished"></translation>
-    </message>
-    <message>
-        <location filename="../../Ui/Commands/CmdCenteringRing.py" line="62"/>
-        <source>Centering Ring</source>
-        <translation type="unfinished"></translation>
-    </message>
-    <message>
-        <location filename="../../Ui/Commands/CmdCenteringRing.py" line="63"/>
-        <source>Centering Ring design</source>
-        <translation type="unfinished"></translation>
-    </message>
-    <message>
-        <location filename="../../Ui/Commands/CmdFinCan.py" line="74"/>
-        <source>Fin can design</source>
-        <translation type="unfinished"></translation>
-    </message>
-    <message>
-        <location filename="../../Ui/Commands/CmdFemAnalysis.py" line="89"/>
-        <source>Please select a fin first</source>
-        <translation type="unfinished"></translation>
-    </message>
-    <message>
-        <location filename="../../Ui/Commands/CmdFlutterAnalysis.py" line="64"/>
-        <source>Calculate fin flutter</source>
-        <translation type="unfinished"></translation>
-    </message>
-    <message>
-        <location filename="../../Ui/Commands/CmdFin.py" line="71"/>
-        <source>Fin</source>
-        <translation type="unfinished"></translation>
-    </message>
-    <message>
-        <location filename="../../Ui/Commands/CmdFin.py" line="72"/>
-        <source>Fin design</source>
-        <translation type="unfinished"></translation>
-    </message>
-    <message>
-        <location filename="../../Ui/Commands/CmdFemAnalysis.py" line="102"/>
-        <source>Fin FEM Analysis</source>
-        <translation type="unfinished"></translation>
-    </message>
-    <message>
-        <location filename="../../Ui/Commands/CmdCFDAnalysis.py" line="60"/>
-        <source>Please select a rocket first</source>
-        <translation type="unfinished"></translation>
-    </message>
-    <message>
-        <location filename="../../Ui/Commands/CmdCFDAnalysis.py" line="104"/>
-        <source>CFD Analysis</source>
-        <translation type="unfinished"></translation>
-    </message>
-    <message>
-        <location filename="../../Ui/Commands/CmdCFDAnalysis.py" line="105"/>
-        <source>Perform a CFD Analysis</source>
-        <translation type="unfinished"></translation>
-    </message>
-    <message>
-        <location filename="../../Ui/Commands/CmdCalcThrustToWeight.py" line="49"/>
-        <source>Calculate Thrust To Weight</source>
-        <translation type="unfinished"></translation>
-    </message>
-    <message>
-        <location filename="../../Ui/Commands/CmdMaterialMapping.py" line="48"/>
-        <source>Material Mapping</source>
-        <translation type="unfinished"></translation>
-    </message>
-    <message>
-        <location filename="../../Ui/Commands/CmdMaterialMapping.py" line="49"/>
-        <source>Map part database materials to FreeCAD materials</source>
-        <translation type="unfinished"></translation>
-    </message>
-    <message>
-        <location filename="../../Ui/Commands/CmdParachuteGore.py" line="65"/>
-        <source>Parachute Gore</source>
-        <translation type="unfinished"></translation>
-    </message>
-    <message>
-        <location filename="../../Ui/Commands/CmdParachuteGore.py" line="66"/>
-        <source>Parachute gore design</source>
-        <translation type="unfinished"></translation>
-    </message>
-    <message>
-        <location filename="../../InitGui.py" line="95"/>
-        <source>Rocket</source>
-        <translation type="unfinished"></translation>
-    </message>
-    <message>
-        <location filename="../../Ui/Commands/CmdRocket.py" line="76"/>
-        <source>Rocket assembly</source>
-        <translation type="unfinished"></translation>
-    </message>
-    <message>
-        <location filename="../../Ui/Commands/CmdRocket.py" line="82"/>
-        <source>Toggle the active rocket</source>
-        <translation type="unfinished"></translation>
-    </message>
-    <message>
-        <location filename="../../Ui/Commands/CmdBodyTube.py" line="97"/>
-        <source>Body Tube</source>
-        <translation type="unfinished"></translation>
-    </message>
-    <message>
-        <location filename="../../Ui/Commands/CmdBodyTube.py" line="98"/>
-        <source>Body tube design</source>
-        <translation type="unfinished"></translation>
-    </message>
-    <message>
-        <location filename="../../Ui/Commands/CmdBodyTube.py" line="118"/>
-        <source>Coupler design</source>
-        <translation type="unfinished"></translation>
-    </message>
-    <message>
-        <location filename="../../Ui/Commands/CmdBodyTube.py" line="137"/>
-        <source>Inner Tube</source>
-        <translation type="unfinished"></translation>
-    </message>
-    <message>
-        <location filename="../../Ui/Commands/CmdBodyTube.py" line="138"/>
-        <source>Inner tube design</source>
-        <translation type="unfinished"></translation>
-    </message>
-    <message>
-        <location filename="../../Ui/Commands/CmdBodyTube.py" line="157"/>
-        <source>Engine Block</source>
-        <translation type="unfinished"></translation>
-    </message>
-    <message>
-        <location filename="../../Ui/Commands/CmdBodyTube.py" line="158"/>
-        <source>Engine block design</source>
-        <translation type="unfinished"></translation>
-    </message>
-    <message>
-        <location filename="../../Ui/Commands/CmdCalcVentHoles.py" line="49"/>
-        <source>Calculate vent hole size</source>
-        <translation type="unfinished"></translation>
-    </message>
-    <message>
-        <location filename="../../Ui/Commands/CmdLaunchGuides.py" line="85"/>
-        <source>Launch lug design</source>
-        <translation type="unfinished"></translation>
-    </message>
-    <message>
-        <location filename="../../Ui/Commands/CmdLaunchGuides.py" line="102"/>
-        <source>Rail Button</source>
-        <translation type="unfinished"></translation>
-    </message>
-    <message>
-        <location filename="../../Ui/Commands/CmdLaunchGuides.py" line="103"/>
-        <source>Rail button design</source>
-        <translation type="unfinished"></translation>
-    </message>
-    <message>
-        <location filename="../../Ui/Commands/CmdLaunchGuides.py" line="120"/>
-        <source>Rail Guide</source>
-        <translation type="unfinished"></translation>
-    </message>
-    <message>
-        <location filename="../../Ui/Commands/CmdLaunchGuides.py" line="121"/>
-        <source>Rail guide design</source>
-        <translation type="unfinished"></translation>
-    </message>
-    <message>
-        <location filename="../../Ui/Commands/CmdLaunchGuides.py" line="138"/>
-        <source>Stand Off</source>
-        <translation type="unfinished"></translation>
-    </message>
-    <message>
-        <location filename="../../Ui/Commands/CmdLaunchGuides.py" line="139"/>
-        <source>Stand off design</source>
-        <translation type="unfinished"></translation>
-    </message>
-    <message>
-        <location filename="../../Ui/Commands/CmdNoseCone.py" line="63"/>
-        <source>Nose Cone</source>
-        <translation type="unfinished"></translation>
-    </message>
-    <message>
-        <location filename="../../Ui/Commands/CmdNoseCone.py" line="64"/>
-        <source>Nose cone design</source>
-        <translation type="unfinished"></translation>
-    </message>
-    <message>
-        <location filename="../../Ui/Commands/CmdBulkhead.py" line="62"/>
-        <source>Bulkhead</source>
-        <translation type="unfinished"></translation>
-    </message>
-    <message>
-        <location filename="../../Ui/Commands/CmdBulkhead.py" line="63"/>
-        <source>Bulkhead design</source>
-        <translation type="unfinished"></translation>
-    </message>
-    <message>
-        <location filename="../../Ui/Commands/CmdEditTree.py" line="67"/>
-        <source>Move Up</source>
-        <translation type="unfinished"></translation>
-    </message>
-    <message>
-        <location filename="../../Ui/Commands/CmdEditTree.py" line="68"/>
-        <source>Move the object up in the rocket tree</source>
-        <translation type="unfinished"></translation>
-    </message>
-    <message>
-        <location filename="../../Ui/Commands/CmdEditTree.py" line="84"/>
-        <source>Move Down</source>
-        <translation type="unfinished"></translation>
-    </message>
-    <message>
-        <location filename="../../Ui/Commands/CmdEditTree.py" line="85"/>
-        <source>Move the object down in the rocket tree</source>
-        <translation type="unfinished"></translation>
-    </message>
-    <message>
-        <location filename="../../Ui/Commands/CmdParachute.py" line="60"/>
-        <source>Parachute</source>
-        <translation type="unfinished"></translation>
-    </message>
-    <message>
-        <location filename="../../Ui/Commands/CmdParachute.py" line="61"/>
-        <source>Parachute design</source>
-        <translation type="unfinished"></translation>
-    </message>
-    <message>
-        <location filename="../../Ui/Commands/CmdMaterialEditor.py" line="40"/>
-        <source>Material editor</source>
-        <translation type="unfinished"></translation>
-    </message>
-    <message>
-        <location filename="../../Ui/Commands/CmdMaterialEditor.py" line="41"/>
-        <source>Opens the FreeCAD material editor</source>
-        <translation type="unfinished"></translation>
-    </message>
-    <message>
-        <location filename="../../Ui/Commands/CmdPod.py" line="64"/>
-        <source>Pod</source>
-        <translation type="unfinished"></translation>
-    </message>
-    <message>
-        <location filename="../../Ui/Commands/CmdPod.py" line="65"/>
-        <source>Pod design</source>
-        <translation type="unfinished"></translation>
-    </message>
-    <message>
-        <location filename="../../Ui/Commands/CmdSketcher.py" line="57"/>
-        <source>Create sketch</source>
-        <translation type="unfinished"></translation>
-    </message>
-    <message>
-        <location filename="../../Ui/Commands/CmdSketcher.py" line="58"/>
-        <source>Create a new sketch</source>
-        <translation type="unfinished"></translation>
-    </message>
-    <message>
-        <location filename="../../Ui/Commands/CmdCalcParachute.py" line="49"/>
-        <source>Calculate parachute size</source>
-        <translation type="unfinished"></translation>
-    </message>
-    <message>
-        <location filename="../../Ui/Commands/CmdParallelStage.py" line="82"/>
-        <source>Parallel Stage</source>
-        <translation type="unfinished"></translation>
-    </message>
-    <message>
-        <location filename="../../Ui/Commands/CmdParallelStage.py" line="83"/>
-        <source>Rocket Parallel Stage</source>
-        <translation type="unfinished"></translation>
-    </message>
-    <message>
-        <location filename="../../Ui/Commands/CmdStage.py" line="90"/>
-        <source>Toggle the active stage</source>
-        <translation type="unfinished"></translation>
-    </message>
-    <message>
-        <location filename="../../Ui/Commands/CmdTransition.py" line="63"/>
-        <source>Transition</source>
-        <translation type="unfinished"></translation>
-    </message>
-    <message>
-        <location filename="../../Ui/Commands/CmdTransition.py" line="64"/>
-        <source>Transition design</source>
-        <translation type="unfinished"></translation>
-    </message>
-    <message>
-        <location filename="../../Ui/Commands/CmdStage.py" line="81"/>
-        <source>Stage</source>
-        <translation type="unfinished"></translation>
-    </message>
-    <message>
-        <location filename="../../Ui/Commands/CmdStage.py" line="82"/>
-        <source>Rocket Stage</source>
-        <translation type="unfinished"></translation>
-    </message>
-    <message>
-        <location filename="../../Ui/DialogParachute.py" line="38"/>
-        <source>Drogue</source>
-        <translation type="unfinished"></translation>
-    </message>
-    <message>
-        <location filename="../../Ui/DialogParachute.py" line="39"/>
-        <source>Main</source>
-        <translation type="unfinished"></translation>
-    </message>
-    <message>
-        <location filename="../../Ui/DialogParachute.py" line="42"/>
-        <source>Dome</source>
-        <translation type="unfinished"></translation>
-    </message>
-    <message>
-        <location filename="../../Ui/DialogParachute.py" line="43"/>
-        <source>Round</source>
-        <translation type="unfinished"></translation>
-    </message>
-    <message>
-        <location filename="../../Ui/DialogParachute.py" line="44"/>
-        <source>Hexagonal</source>
-        <translation type="unfinished"></translation>
-    </message>
-    <message>
-        <location filename="../../Ui/DialogParachute.py" line="45"/>
-        <source>Square</source>
-        <translation type="unfinished"></translation>
-    </message>
-    <message>
-        <location filename="../../Ui/DialogParachute.py" line="61"/>
-        <source>Parachute Calculator</source>
-        <translation type="unfinished"></translation>
-    </message>
-    <message>
-        <location filename="../../Ui/DialogParachute.py" line="65"/>
-        <source>Rocket Weight</source>
-        <translation type="unfinished"></translation>
-    </message>
-    <message>
-        <location filename="../../Ui/DialogParachute.py" line="73"/>
-        <source>Terminal Velocity</source>
-        <translation type="unfinished"></translation>
-    </message>
-    <message>
-        <location filename="../../Ui/DialogParachute.py" line="88"/>
-        <source>Drag Coefficient</source>
-        <translation type="unfinished"></translation>
-    </message>
-    <message>
-        <location filename="../../Ui/DialogMaterialMapping.py" line="184"/>
-        <source>Material Name</source>
-        <translation type="unfinished"></translation>
-    </message>
-    <message>
-        <location filename="../../Ui/DialogMaterialMapping.py" line="186"/>
-        <source>Density</source>
-        <translation type="unfinished"></translation>
-    </message>
-    <message>
-        <location filename="../../Ui/TaskPanelDatabase.py" line="48"/>
-        <source>Rocket Component Parameter</source>
-        <translation type="unfinished"></translation>
-    </message>
-    <message>
-        <location filename="../../Ui/TaskPanelDatabase.py" line="70"/>
-        <source>Lookup...</source>
-        <translation type="unfinished"></translation>
-    </message>
-    <message>
-        <location filename="../../RocketGui.py" line="121"/>
-        <source>Calculators</source>
-        <translation type="unfinished"></translation>
-    </message>
-    <message>
-        <location filename="../../InitGui.py" line="95"/>
-        <source>Analysis</source>
-        <translation type="unfinished"></translation>
-    </message>
-    <message>
-        <location filename="../../RocketGui.py" line="135"/>
-        <source>Body Tubes</source>
-        <translation type="unfinished"></translation>
-    </message>
-    <message>
-        <location filename="../../RocketGui.py" line="150"/>
-        <source>Launch Guides</source>
-        <translation type="unfinished"></translation>
-    </message>
-    <message>
-        <location filename="../../Analyzers/FinFlutter.py" line="69"/>
-        <source>Elliptical fins are not supported at this time</source>
-        <translation type="unfinished"></translation>
-    </message>
-    <message>
-        <location filename="../../Analyzers/FinFlutter.py" line="65"/>
-        <source>Triangular fins are not supported at this time</source>
-        <translation type="unfinished"></translation>
-    </message>
-    <message>
-        <location filename="../../Analyzers/FinFlutter.py" line="67"/>
-        <source>Tube fins are not supported at this time</source>
-        <translation type="unfinished"></translation>
-    </message>
-    <message>
-        <location filename="../../Analyzers/FinFlutter.py" line="76"/>
-        <source>Tapered thickness fins are not supported at this time</source>
-        <translation type="unfinished"></translation>
-    </message>
-    <message>
-        <location filename="../../Analyzers/FinFlutter.py" line="91"/>
-        <source>Custom fins are not supported at this time</source>
-=======
         <location filename="DialogLookup.py" line="250"/>
         <source>Rail button not found</source>
->>>>>>> e119a767
         <translation type="unfinished"></translation>
     </message>
     <message>
@@ -4285,60 +2697,6 @@
         <translation type="unfinished"></translation>
     </message>
     <message>
-<<<<<<< HEAD
-        <location filename="../ui/DialogCFD.ui" line="22"/>
-        <source>Thickness of the smallest fin</source>
-        <translation type="unfinished"></translation>
-    </message>
-    <message>
-        <location filename="../ui/DialogCFD.ui" line="35"/>
-        <source>Number of Processors</source>
-        <translation type="unfinished"></translation>
-    </message>
-    <message>
-        <location filename="../ui/DialogCFD.ui" line="42"/>
-        <source>Rocket length</source>
-        <translation type="unfinished"></translation>
-    </message>
-    <message>
-        <location filename="../ui/DialogCFD.ui" line="55"/>
-        <source>Number of processors to use during CFD simulation</source>
-        <translation type="unfinished"></translation>
-    </message>
-    <message>
-        <location filename="../ui/DialogCFD.ui" line="65"/>
-        <source>Diameter</source>
-        <translation type="unfinished"></translation>
-    </message>
-    <message>
-        <location filename="../ui/DialogCFD.ui" line="72"/>
-        <source>Angle to the direction of travel</source>
-        <translation type="unfinished"></translation>
-    </message>
-    <message>
-        <location filename="../ui/DialogCFD.ui" line="85"/>
-        <source>Angle Of Attack</source>
-        <translation type="unfinished"></translation>
-    </message>
-    <message>
-        <location filename="../ui/DialogCFD.ui" line="92"/>
-        <source>Main body diameter</source>
-        <translation type="unfinished"></translation>
-    </message>
-    <message>
-        <location filename="../ui/DialogCFD.ui" line="105"/>
-        <source>Length</source>
-        <translation type="unfinished"></translation>
-    </message>
-    <message>
-        <location filename="../ui/DialogCFD.ui" line="112"/>
-        <source>Fin Thickness</source>
-        <translation type="unfinished"></translation>
-    </message>
-    <message>
-        <location filename="../ui/DialogCFD.ui" line="123"/>
-        <source>Create</source>
-=======
         <location filename="TaskPanelRailGuide.py" line="101"/>
         <source>Base Height</source>
         <translation type="unfinished"></translation>
@@ -4371,7 +2729,6 @@
     <message>
         <location filename="TaskPanelRailGuide.py" line="77"/>
         <source>Flange Width</source>
->>>>>>> e119a767
         <translation type="unfinished"></translation>
     </message>
 </context>
