<?xml version="1.0" encoding="utf-8"?>
<!DOCTYPE TS>
<TS version="2.1">
<context>
    <name>App::Property</name>
    <message>
        <location filename="../../Rocket/FeatureTransition.py" line="52"/>
        <source>Diameter at the front of the transition</source>
        <translation type="unfinished"></translation>
    </message>
    <message>
        <location filename="../../Rocket/FeatureTransition.py" line="54"/>
        <source>Automatically set the forward diameter when possible</source>
        <translation type="unfinished"></translation>
    </message>
    <message>
        <location filename="../../Rocket/FeatureTransition.py" line="56"/>
        <source>Diameter at the base of the transition</source>
        <translation type="unfinished"></translation>
    </message>
    <message>
        <location filename="../../Rocket/FeatureTransition.py" line="58"/>
        <source>Automatically set the aft diameter when possible</source>
        <translation type="unfinished"></translation>
    </message>
    <message>
        <location filename="../../Rocket/FeatureTransition.py" line="60"/>
        <source>Diameter of the transition core</source>
        <translation type="unfinished"></translation>
    </message>
    <message>
        <location filename="../../Rocket/FeatureTransition.py" line="62"/>
        <source>Transition thickness</source>
        <translation type="unfinished"></translation>
    </message>
    <message>
        <location filename="../../Rocket/FeatureTransition.py" line="64"/>
        <source>If the transition is not clipped, then the profile is extended at the center by the corresponding radius</source>
        <translation type="unfinished"></translation>
    </message>
    <message>
        <location filename="../../Rocket/FeatureTransition.py" line="67"/>
        <source>Set to true if the part includes a forward shoulder</source>
        <translation type="unfinished"></translation>
    </message>
    <message>
        <location filename="../../Rocket/FeatureTransition.py" line="69"/>
        <source>Forward Shoulder Length</source>
        <translation type="unfinished"></translation>
    </message>
    <message>
        <location filename="../../Rocket/FeatureTransition.py" line="71"/>
        <source>Forward Shoulder diameter</source>
        <translation type="unfinished"></translation>
    </message>
    <message>
        <location filename="../../Rocket/FeatureTransition.py" line="73"/>
        <source>Automatically set the forward transition shoulder diameter when possible</source>
        <translation type="unfinished"></translation>
    </message>
    <message>
        <location filename="../../Rocket/FeatureTransition.py" line="75"/>
        <source>Forward Shoulder thickness</source>
        <translation type="unfinished"></translation>
    </message>
    <message>
        <location filename="../../Rocket/FeatureTransition.py" line="78"/>
        <source>Set to true if the part includes an aft shoulder</source>
        <translation type="unfinished"></translation>
    </message>
    <message>
        <location filename="../../Rocket/FeatureTransition.py" line="80"/>
        <source>Aft Shoulder Length</source>
        <translation type="unfinished"></translation>
    </message>
    <message>
        <location filename="../../Rocket/FeatureTransition.py" line="82"/>
        <source>Aft Shoulder diameter</source>
        <translation type="unfinished"></translation>
    </message>
    <message>
        <location filename="../../Rocket/FeatureTransition.py" line="84"/>
        <source>Automatically set the aft transition shoulder diameter when possible</source>
        <translation type="unfinished"></translation>
    </message>
    <message>
        <location filename="../../Rocket/FeatureTransition.py" line="86"/>
        <source>Aft Shoulder thickness</source>
        <translation type="unfinished"></translation>
    </message>
    <message>
        <location filename="../../Rocket/FeatureNoseCone.py" line="78"/>
        <source>Coefficient</source>
        <translation type="unfinished"></translation>
    </message>
    <message>
        <location filename="../../Rocket/FeatureNoseCone.py" line="82"/>
        <source>Resolution</source>
        <translation type="unfinished"></translation>
    </message>
    <message>
        <location filename="../../Rocket/FeatureTransition.py" line="93"/>
        <source>Width of the forward cap bar</source>
        <translation type="unfinished"></translation>
    </message>
    <message>
        <location filename="../../Rocket/FeatureTransition.py" line="95"/>
        <source>Width of the aft cap bar</source>
        <translation type="unfinished"></translation>
    </message>
    <message>
        <location filename="../../Rocket/FeatureTransition.py" line="98"/>
        <source>Transition type</source>
        <translation type="unfinished"></translation>
    </message>
    <message>
        <location filename="../../Rocket/FeatureTransition.py" line="119"/>
        <source>Transition style</source>
        <translation type="unfinished"></translation>
    </message>
    <message>
        <location filename="../../Rocket/FeatureTransition.py" line="132"/>
        <source>Forward cap style</source>
        <translation type="unfinished"></translation>
    </message>
    <message>
        <location filename="../../Rocket/FeatureTransition.py" line="143"/>
        <source>Aft cap style</source>
        <translation type="unfinished"></translation>
    </message>
    <message>
        <location filename="../../Rocket/FeatureBulkhead.py" line="41"/>
        <source>Thickness of the bulkhead without any inner step</source>
        <translation type="unfinished"></translation>
    </message>
    <message>
        <location filename="../../Rocket/FeatureBulkhead.py" line="46"/>
        <source>Bulkheads may have a step that fits a smaller diameter</source>
        <translation type="unfinished"></translation>
    </message>
    <message>
        <location filename="../../Rocket/FeatureBulkhead.py" line="48"/>
        <source>Outer diameter of the step</source>
        <translation type="unfinished"></translation>
    </message>
    <message>
        <location filename="../../Rocket/FeatureBulkhead.py" line="50"/>
        <source>Thickness of the step</source>
        <translation type="unfinished"></translation>
    </message>
    <message>
        <location filename="../../Rocket/FeatureBulkhead.py" line="53"/>
        <source>Bulkheads may have holes for attaching eyebolts or retainers</source>
        <translation type="unfinished"></translation>
    </message>
    <message>
        <location filename="../../Rocket/FeatureBulkhead.py" line="55"/>
        <source>Hole diameter</source>
        <translation type="unfinished"></translation>
    </message>
    <message>
        <location filename="../../Rocket/FeatureBulkhead.py" line="57"/>
        <source>Distance from the center of the bulkhead to the center of the hole</source>
        <translation type="unfinished"></translation>
    </message>
    <message>
        <location filename="../../Rocket/FeatureBulkhead.py" line="59"/>
        <source>Number of holes in a radial pattern</source>
        <translation type="unfinished"></translation>
    </message>
    <message>
        <location filename="../../Rocket/RingComponent.py" line="66"/>
        <source>Outer diameter of the bulkhead</source>
        <translation type="unfinished"></translation>
    </message>
    <message>
        <location filename="../../Rocket/RocketComponent.py" line="46"/>
        <source>Component manufacturer</source>
        <translation type="unfinished"></translation>
    </message>
    <message>
        <location filename="../../Rocket/RocketComponent.py" line="48"/>
        <source>Component manufacturer part number</source>
        <translation type="unfinished"></translation>
    </message>
    <message>
        <location filename="../../Rocket/RocketComponent.py" line="50"/>
        <source>Component material</source>
        <translation type="unfinished"></translation>
    </message>
    <message>
        <location filename="../../Rocket/RocketComponent.py" line="52"/>
        <source>Component description</source>
        <translation type="unfinished"></translation>
    </message>
    <message>
        <location filename="../../Rocket/RocketComponent.py" line="55"/>
        <source>Reference location for the location</source>
        <translation type="unfinished"></translation>
    </message>
    <message>
        <location filename="../../Rocket/RocketComponent.py" line="73"/>
        <source>Length of the component</source>
        <translation type="unfinished"></translation>
    </message>
    <message>
        <location filename="../../Rocket/RocketComponentShapeless.py" line="83"/>
        <source>Method for calculating axial offsets</source>
        <translation type="unfinished"></translation>
    </message>
    <message>
        <location filename="../../Rocket/RocketComponent.py" line="78"/>
        <source>Texture file</source>
        <translation type="unfinished"></translation>
    </message>
    <message>
        <location filename="../../Rocket/RocketComponent.py" line="81"/>
        <source>Shape of the component</source>
        <translation type="unfinished"></translation>
    </message>
    <message>
        <location filename="../../Rocket/FeatureLaunchLug.py" line="57"/>
        <source>Diameter of the inside of the body tube</source>
        <translation type="unfinished"></translation>
    </message>
    <message>
        <location filename="../../Rocket/FeatureRailButton.py" line="66"/>
        <source>Rail button type</source>
        <translation type="unfinished"></translation>
    </message>
    <message>
        <location filename="../../Rocket/FeatureRailButton.py" line="73"/>
        <source>Diameter of the outside of the rail button</source>
        <translation type="unfinished"></translation>
    </message>
    <message>
        <location filename="../../Rocket/FeatureRailButton.py" line="75"/>
        <source>Diameter of the inside of the rail button</source>
        <translation type="unfinished"></translation>
    </message>
    <message>
        <location filename="../../Rocket/FeatureRailButton.py" line="77"/>
        <source>Height of the top part of the rail button</source>
        <translation type="unfinished"></translation>
    </message>
    <message>
        <location filename="../../Rocket/FeatureRailButton.py" line="79"/>
        <source>Height of the bottom part of the rail button</source>
        <translation type="unfinished"></translation>
    </message>
    <message>
        <location filename="../../Rocket/FeatureRailButton.py" line="81"/>
        <source>Total height of the rail button</source>
        <translation type="unfinished"></translation>
    </message>
    <message>
        <location filename="../../Rocket/FeatureRailButton.py" line="85"/>
        <source>Create a countersunk hole for the fastener</source>
        <translation type="unfinished"></translation>
    </message>
    <message>
        <location filename="../../Rocket/FeatureRailButton.py" line="87"/>
        <source>Fastener countersink angle</source>
        <translation type="unfinished"></translation>
    </message>
    <message>
        <location filename="../../Rocket/FeatureRailButton.py" line="98"/>
        <source>Fastener shank diameter</source>
        <translation type="unfinished"></translation>
    </message>
    <message>
        <location filename="../../Rocket/FeatureRailButton.py" line="100"/>
        <source>Fastener head diameter</source>
        <translation type="unfinished"></translation>
    </message>
    <message>
        <location filename="../../Rocket/FeatureRailButton.py" line="103"/>
        <source>Apply a fillet to the top of the rail button</source>
        <translation type="unfinished"></translation>
    </message>
    <message>
        <location filename="../../Rocket/FeatureRailButton.py" line="105"/>
        <source>Fillet radius</source>
        <translation type="unfinished"></translation>
    </message>
    <message>
        <location filename="../../Rocket/FeatureLaunchLug.py" line="60"/>
        <source>Instance count</source>
        <translation type="unfinished"></translation>
    </message>
    <message>
        <location filename="../../Rocket/FeatureLaunchLug.py" line="62"/>
        <source>Instance separation</source>
        <translation type="unfinished"></translation>
    </message>
    <message>
        <location filename="../../Rocket/FeatureNoseCone.py" line="58"/>
        <source>Width of the nose cap bar</source>
        <translation type="unfinished"></translation>
    </message>
    <message>
        <location filename="../../Rocket/FeatureNoseCone.py" line="60"/>
        <source>Nose Radius for a blunted nose cone</source>
        <translation type="unfinished"></translation>
    </message>
    <message>
        <location filename="../../Rocket/FeatureNoseCone.py" line="62"/>
        <source>Diameter at the base of the nose</source>
        <translation type="unfinished"></translation>
    </message>
    <message>
        <location filename="../../Rocket/FeatureNoseCone.py" line="64"/>
        <source>Automatically set the nose diameter when possible</source>
        <translation type="unfinished"></translation>
    </message>
    <message>
        <location filename="../../Rocket/FeatureNoseCone.py" line="66"/>
        <source>Nose cone thickness</source>
        <translation type="unfinished"></translation>
    </message>
    <message>
        <location filename="../../Rocket/FeatureNoseCone.py" line="68"/>
        <source>Set to true if the part includes a shoulder</source>
        <translation type="unfinished"></translation>
    </message>
    <message>
        <location filename="../../Rocket/FeatureNoseCone.py" line="70"/>
        <source>Shoulder Length</source>
        <translation type="unfinished"></translation>
    </message>
    <message>
        <location filename="../../Rocket/FeatureNoseCone.py" line="72"/>
        <source>Shoulder diameter</source>
        <translation type="unfinished"></translation>
    </message>
    <message>
        <location filename="../../Rocket/FeatureNoseCone.py" line="74"/>
        <source>Automatically set the nose shoulder diameter when possible</source>
        <translation type="unfinished"></translation>
    </message>
    <message>
        <location filename="../../Rocket/FeatureNoseCone.py" line="76"/>
        <source>Shoulder thickness</source>
        <translation type="unfinished"></translation>
    </message>
    <message>
        <location filename="../../Rocket/FeatureNoseCone.py" line="80"/>
        <source>The radius of the circle used to define a secant ogive</source>
        <translation type="unfinished"></translation>
    </message>
    <message>
        <location filename="../../Rocket/FeatureNoseCone.py" line="85"/>
        <source>Nose cone type</source>
        <translation type="unfinished"></translation>
    </message>
    <message>
        <location filename="../../Rocket/FeatureNoseCone.py" line="114"/>
        <source>Nose cone style</source>
        <translation type="unfinished"></translation>
    </message>
    <message>
        <location filename="../../Rocket/FeatureNoseCone.py" line="125"/>
        <source>Nose cone cap style</source>
        <translation type="unfinished"></translation>
    </message>
    <message>
        <location filename="../../Rocket/position/AngleMethod.py" line="53"/>
        <source>Relative to the parent component</source>
        <translation type="unfinished"></translation>
    </message>
    <message>
        <location filename="../../Rocket/position/AngleMethod.py" line="64"/>
        <source>Angle is fixed</source>
        <translation type="unfinished"></translation>
    </message>
    <message>
        <location filename="../../Rocket/position/AngleMethod.py" line="75"/>
        <source>Mirror relative to the rocket&apos;s x-y plane</source>
        <translation type="unfinished"></translation>
    </message>
    <message>
        <location filename="../../Rocket/position/AxialMethod.py" line="59"/>
        <source>Tip of the nose cone</source>
        <translation type="unfinished"></translation>
    </message>
    <message>
        <location filename="../../Rocket/position/AxialMethod.py" line="73"/>
        <source>After the sibling component</source>
        <translation type="unfinished"></translation>
    </message>
    <message>
        <location filename="../../Rocket/position/AxialMethod.py" line="88"/>
        <source>Bottom of the parent component</source>
        <translation type="unfinished"></translation>
    </message>
    <message>
        <location filename="../../Rocket/position/AxialMethod.py" line="102"/>
        <source>Middle of the parent component</source>
        <translation type="unfinished"></translation>
    </message>
    <message>
        <location filename="../../Rocket/position/AxialMethod.py" line="116"/>
        <source>Top of the parent component</source>
        <translation type="unfinished"></translation>
    </message>
    <message>
        <location filename="../../Rocket/position/RadiusMethod.py" line="53"/>
        <source>Same axis as the target component</source>
        <translation type="unfinished"></translation>
    </message>
    <message>
        <location filename="../../Rocket/position/RadiusMethod.py" line="67"/>
        <source>Center of the parent component</source>
        <translation type="unfinished"></translation>
    </message>
    <message>
        <location filename="../../Rocket/position/RadiusMethod.py" line="81"/>
        <source>Surface of the parent component</source>
        <translation type="unfinished"></translation>
    </message>
    <message>
        <location filename="../../Rocket/position/RadiusMethod.py" line="110"/>
        <source>Surface of the parent component (without offset)</source>
        <translation type="unfinished"></translation>
    </message>
    <message>
        <location filename="../../Rocket/RocketComponentShapeless.py" line="80"/>
        <source>User comment</source>
        <translation type="unfinished"></translation>
    </message>
    <message>
        <location filename="../../Rocket/RocketComponentShapeless.py" line="85"/>
        <source>Offset from the reference point</source>
        <translation type="unfinished"></translation>
    </message>
    <message>
        <location filename="../../Rocket/RocketComponentShapeless.py" line="87"/>
        <source>Angle of offset around the center axis</source>
        <translation type="unfinished"></translation>
    </message>
    <message>
        <location filename="../../Rocket/RocketComponentShapeless.py" line="90"/>
        <source>Reference location for the radial offset</source>
        <translation type="unfinished"></translation>
    </message>
    <message>
        <location filename="../../Rocket/RocketComponentShapeless.py" line="103"/>
        <source>Radial offset from the reference</source>
        <translation type="unfinished"></translation>
    </message>
    <message>
        <location filename="../../Rocket/FeatureParallelStage.py" line="43"/>
        <source>Number of stages in a radial pattern</source>
        <translation type="unfinished"></translation>
    </message>
    <message>
        <location filename="../../Rocket/FeatureParallelStage.py" line="45"/>
        <source>Angle between consecutive stages</source>
        <translation type="unfinished"></translation>
    </message>
    <message>
        <location filename="../../Rocket/RingComponent.py" line="54"/>
        <source>Outer diameter of the object</source>
        <translation type="unfinished"></translation>
    </message>
    <message>
        <location filename="../../Rocket/FeatureBodyTube.py" line="54"/>
        <source>Automatically set the outer diameter when possible</source>
        <translation type="unfinished"></translation>
    </message>
    <message>
        <location filename="../../Rocket/RingComponent.py" line="58"/>
        <source>Automatically set the center diameter when possible</source>
        <translation type="unfinished"></translation>
    </message>
    <message>
        <location filename="../../Rocket/RingComponent.py" line="60"/>
        <source>Inner diameter of the bulkhead</source>
        <translation type="unfinished"></translation>
    </message>
    <message>
        <location filename="../../Rocket/RadiusRingComponent.py" line="43"/>
        <source>Diameter of the central hole</source>
        <translation type="unfinished"></translation>
    </message>
    <message>
        <location filename="../../Rocket/RadiusRingComponent.py" line="48"/>
        <source>Front to front along the positive rocket axis</source>
        <translation type="unfinished"></translation>
    </message>
    <message>
        <location filename="../../Rocket/cfd/FeatureWindTunnel.py" line="44"/>
        <source>Diameter of the wind tunnel</source>
        <translation type="unfinished"></translation>
    </message>
    <message>
        <location filename="../../Rocket/cfd/FeatureWindTunnel.py" line="46"/>
        <source>Length of the wind tunnel</source>
        <translation type="unfinished"></translation>
    </message>
    <message>
        <location filename="../../Rocket/cfd/FeatureCFDRocket.py" line="44"/>
        <source>Shape of the wind tunnel</source>
        <translation type="unfinished"></translation>
    </message>
    <message>
        <location filename="../../Rocket/FeatureStage.py" line="47"/>
        <source>Stage number</source>
        <translation type="unfinished"></translation>
    </message>
    <message>
        <location filename="../../Rocket/FeatureInnerTube.py" line="52"/>
        <source>Layout of a clustered motor mount</source>
        <translation type="unfinished"></translation>
    </message>
    <message>
        <location filename="../../Rocket/FeatureInnerTube.py" line="54"/>
        <source>Size scaling for the motor mount cluster</source>
        <translation type="unfinished"></translation>
    </message>
    <message>
        <location filename="../../Rocket/FeatureInnerTube.py" line="56"/>
        <source>Rotation applied to the motor mount cluster</source>
        <translation type="unfinished"></translation>
    </message>
    <message>
        <location filename="../../Rocket/FeatureBodyTube.py" line="61"/>
        <source>Motor overhang</source>
        <translation type="unfinished"></translation>
    </message>
    <message>
        <location filename="../../Rocket/FeatureBodyTube.py" line="59"/>
        <source>This component is a motor mount</source>
        <translation type="unfinished"></translation>
    </message>
    <message>
        <location filename="../../Rocket/FeatureRailGuide.py" line="57"/>
        <source>Rail guide base type</source>
        <translation type="unfinished"></translation>
    </message>
    <message>
        <location filename="../../Rocket/FeatureRailGuide.py" line="65"/>
        <source>Width of the top of the launch guide</source>
        <translation type="unfinished"></translation>
    </message>
    <message>
        <location filename="../../Rocket/FeatureRailGuide.py" line="67"/>
        <source>Width of the inside of the launch guide</source>
        <translation type="unfinished"></translation>
    </message>
    <message>
        <location filename="../../Rocket/FeatureRailGuide.py" line="69"/>
        <source>Width of the base or bottom of the launch guide</source>
        <translation type="unfinished"></translation>
    </message>
    <message>
        <location filename="../../Rocket/FeatureRailGuide.py" line="71"/>
        <source>Height of the top part of the launch guide</source>
        <translation type="unfinished"></translation>
    </message>
    <message>
        <location filename="../../Rocket/FeatureRailGuide.py" line="73"/>
        <source>Height of the inside part of the launch guide</source>
        <translation type="unfinished"></translation>
    </message>
    <message>
        <location filename="../../Rocket/FeatureRailGuide.py" line="75"/>
        <source>Total height of the launch guide</source>
        <translation type="unfinished"></translation>
    </message>
    <message>
        <location filename="../../Rocket/FeatureRailGuide.py" line="77"/>
        <source>Diameter of the outside of the body tube for conformal base type</source>
        <translation type="unfinished"></translation>
    </message>
    <message>
        <location filename="../../Rocket/FeatureRailGuide.py" line="79"/>
        <source>Automatically set the diameter when possible</source>
        <translation type="unfinished"></translation>
    </message>
    <message>
        <location filename="../../Rocket/FeatureRailGuide.py" line="81"/>
        <source>Angle for V base type</source>
        <translation type="unfinished"></translation>
    </message>
    <message>
        <location filename="../../Rocket/FeatureLaunchLug.py" line="65"/>
        <source>The component has a sweep at the forward end</source>
        <translation type="unfinished"></translation>
    </message>
    <message>
        <location filename="../../Rocket/FeatureLaunchLug.py" line="67"/>
        <source>Angle for the forward end sweep</source>
        <translation type="unfinished"></translation>
    </message>
    <message>
        <location filename="../../Rocket/FeatureLaunchLug.py" line="69"/>
        <source>The component has a sweep at the aft end</source>
        <translation type="unfinished"></translation>
    </message>
    <message>
        <location filename="../../Rocket/FeatureLaunchLug.py" line="71"/>
        <source>Angle for the aft end sweep</source>
        <translation type="unfinished"></translation>
    </message>
    <message>
        <location filename="../../Rocket/FeatureRailGuide.py" line="91"/>
        <source>The component has a notch down the middle</source>
        <translation type="unfinished"></translation>
    </message>
    <message>
        <location filename="../../Rocket/FeatureRailGuide.py" line="93"/>
        <source>Width of the notch</source>
        <translation type="unfinished"></translation>
    </message>
    <message>
        <location filename="../../Rocket/FeatureRailGuide.py" line="95"/>
        <source>Depth of the notch</source>
        <translation type="unfinished"></translation>
    </message>
    <message>
        <location filename="../../Rocket/FeatureLaunchLug.py" line="55"/>
        <source>Diameter of the outside of the body tube</source>
        <translation type="unfinished"></translation>
    </message>
    <message>
        <location filename="../../Rocket/FeatureBodyTube.py" line="64"/>
        <source>This component is solid</source>
        <translation type="unfinished"></translation>
    </message>
    <message>
        <location filename="../../Rocket/FeatureCenteringRing.py" line="46"/>
        <source>Include a notch for an engine hook</source>
        <translation type="unfinished"></translation>
    </message>
    <message>
        <location filename="../../Rocket/FeatureCenteringRing.py" line="48"/>
        <source>Width of the engine hook notch</source>
        <translation type="unfinished"></translation>
    </message>
    <message>
        <location filename="../../Rocket/FeatureCenteringRing.py" line="50"/>
        <source>Height of the engine hook notch</source>
        <translation type="unfinished"></translation>
    </message>
    <message>
        <location filename="../../Rocket/FeaturePod.py" line="49"/>
        <source>Number of pods in a radial pattern</source>
        <translation type="unfinished"></translation>
    </message>
    <message>
        <location filename="../../Rocket/FeaturePod.py" line="51"/>
        <source>Angle between consecutive pods</source>
        <translation type="unfinished"></translation>
    </message>
    <message>
        <location filename="../../Rocket/FeaturePod.py" line="54"/>
        <source>Method for calculating angle offsets</source>
        <translation type="unfinished"></translation>
    </message>
    <message>
        <location filename="../../Rocket/FeaturePod.py" line="56"/>
        <source>Angle separation</source>
        <translation type="unfinished"></translation>
    </message>
    <message>
<<<<<<< HEAD
        <location filename="FeatureFinCan.py" line="66"/>
        <source>Diameter of the inside or outside of the fin can depending on the style</source>
=======
        <location filename="../../Rocket/FeaturePod.py" line="59"/>
        <source>Method for calculating radius offsets</source>
>>>>>>> 16326bda
        <translation type="unfinished"></translation>
    </message>
    <message>
        <location filename="../../Rocket/FeaturePod.py" line="61"/>
        <source>Radius offset</source>
        <translation type="unfinished"></translation>
    </message>
    <message>
        <location filename="../../Rocket/FeatureFin.py" line="64"/>
        <source>Fin type</source>
        <translation type="unfinished"></translation>
    </message>
    <message>
<<<<<<< HEAD
        <location filename="FeatureFinCan.py" line="145"/>
        <source>Set coupler diameter automatically</source>
=======
        <location filename="../../Rocket/FeatureFin.py" line="81"/>
        <source>Fin root cross section</source>
>>>>>>> 16326bda
        <translation type="unfinished"></translation>
    </message>
    <message>
        <location filename="../../Rocket/FeatureFin.py" line="90"/>
        <source>Length of the base of the fin</source>
        <translation type="unfinished"></translation>
    </message>
    <message>
        <location filename="../../Rocket/FeatureFin.py" line="92"/>
        <source>Fin root thickness</source>
        <translation type="unfinished"></translation>
    </message>
    <message>
        <location filename="../../Rocket/FeatureFin.py" line="94"/>
        <source>Root chord lengths are percentages</source>
        <translation type="unfinished"></translation>
    </message>
    <message>
        <location filename="../../Rocket/FeatureFin.py" line="96"/>
        <source>Root chord length 1</source>
        <translation type="unfinished"></translation>
    </message>
    <message>
        <location filename="../../Rocket/FeatureFin.py" line="98"/>
        <source>Root chord length 2</source>
        <translation type="unfinished"></translation>
    </message>
    <message>
        <location filename="../../Rocket/FeatureFin.py" line="101"/>
        <source>Fin tip cross section</source>
        <translation type="unfinished"></translation>
    </message>
    <message>
        <location filename="../../Rocket/FeatureFin.py" line="111"/>
        <source>Length of the tip of the fin</source>
        <translation type="unfinished"></translation>
    </message>
    <message>
        <location filename="../../Rocket/FeatureFin.py" line="113"/>
        <source>Fin tip thickness</source>
        <translation type="unfinished"></translation>
    </message>
    <message>
        <location filename="../../Rocket/FeatureFin.py" line="115"/>
        <source>Fin tip thickness is the same as the root thickness</source>
        <translation type="unfinished"></translation>
    </message>
    <message>
        <location filename="../../Rocket/FeatureFin.py" line="117"/>
        <source>Tip chord lengths are percentages</source>
        <translation type="unfinished"></translation>
    </message>
    <message>
        <location filename="../../Rocket/FeatureFin.py" line="119"/>
        <source>Tip chord length 1</source>
        <translation type="unfinished"></translation>
    </message>
    <message>
        <location filename="../../Rocket/FeatureFin.py" line="121"/>
        <source>Tip chord length 2</source>
        <translation type="unfinished"></translation>
    </message>
    <message>
        <location filename="../../Rocket/FeatureFin.py" line="124"/>
        <source>Fin semi-span</source>
        <translation type="unfinished"></translation>
    </message>
    <message>
        <location filename="../../Rocket/FeatureFin.py" line="126"/>
        <source>Sweep length</source>
        <translation type="unfinished"></translation>
    </message>
    <message>
        <location filename="../../Rocket/FeatureFin.py" line="128"/>
        <source>Sweep angle</source>
        <translation type="unfinished"></translation>
    </message>
    <message>
        <location filename="../../Rocket/FeatureFin.py" line="130"/>
        <source>Fin cant</source>
        <translation type="unfinished"></translation>
    </message>
    <message>
        <location filename="../../Rocket/FeatureFin.py" line="133"/>
        <source>Through the wall (TTW) tab</source>
        <translation type="unfinished"></translation>
    </message>
    <message>
        <location filename="../../Rocket/FeatureFin.py" line="135"/>
        <source>TTW Offset from fin root</source>
        <translation type="unfinished"></translation>
    </message>
    <message>
        <location filename="../../Rocket/FeatureFin.py" line="137"/>
        <source>TTW Length</source>
        <translation type="unfinished"></translation>
    </message>
    <message>
        <location filename="../../Rocket/FeatureFin.py" line="139"/>
        <source>TTW Height</source>
        <translation type="unfinished"></translation>
    </message>
    <message>
        <location filename="../../Rocket/FeatureFin.py" line="141"/>
        <source>Automatically set the TTW Height</source>
        <translation type="unfinished"></translation>
    </message>
    <message>
        <location filename="../../Rocket/FeatureFin.py" line="143"/>
        <source>TTW thickness</source>
        <translation type="unfinished"></translation>
    </message>
    <message>
        <location filename="../../Rocket/FeatureFin.py" line="146"/>
        <source>True when describing a set of fins</source>
        <translation type="unfinished"></translation>
    </message>
    <message>
        <location filename="../../Rocket/FeatureFin.py" line="148"/>
        <source>Number of fins in a radial pattern</source>
        <translation type="unfinished"></translation>
    </message>
    <message>
        <location filename="../../Rocket/FeatureFin.py" line="150"/>
        <source>Angle between consecutive fins</source>
        <translation type="unfinished"></translation>
    </message>
    <message>
        <location filename="../../Rocket/FeatureFin.py" line="153"/>
        <source>Tube fin outer diameter</source>
        <translation type="unfinished"></translation>
    </message>
    <message>
        <location filename="../../Rocket/FeatureFin.py" line="155"/>
        <source>Tube fin auto outer diameter</source>
        <translation type="unfinished"></translation>
    </message>
    <message>
        <location filename="../../Rocket/FeatureFin.py" line="157"/>
        <source>Tube fin thickness</source>
        <translation type="unfinished"></translation>
    </message>
    <message>
        <location filename="../../Rocket/FeatureFin.py" line="160"/>
        <source>Set a minimum edge size for fins that would normally have a sharp edge</source>
        <translation type="unfinished"></translation>
    </message>
    <message>
        <location filename="../../Rocket/FeatureFin.py" line="162"/>
        <source>Minimum edge size</source>
        <translation type="unfinished"></translation>
    </message>
    <message>
        <location filename="../../Rocket/FeatureFin.py" line="168"/>
        <source>Automatically set diameter</source>
        <translation type="unfinished"></translation>
    </message>
    <message>
        <location filename="../../Rocket/FeatureFin.py" line="172"/>
        <source>Custom fin sketch</source>
        <translation type="unfinished"></translation>
    </message>
    <message>
        <location filename="../../Rocket/FeatureFin.py" line="180"/>
        <source>Sketch based fin debugging options</source>
        <translation type="unfinished"></translation>
    </message>
    <message>
        <location filename="../../Rocket/FeatureFinCan.py" line="59"/>
        <source>Fin can style</source>
        <translation type="unfinished"></translation>
    </message>
    <message>
        <location filename="../../Rocket/FeatureFinCan.py" line="66"/>
        <source>Diameter of the inside or outside of the fin candepending on the style</source>
        <translation type="unfinished"></translation>
    </message>
    <message>
        <location filename="../../Rocket/FeatureFinCan.py" line="68"/>
        <source>Thickness of the fin can</source>
        <translation type="unfinished"></translation>
    </message>
    <message>
        <location filename="../../Rocket/FeatureFinCan.py" line="70"/>
        <source>Distance between the fin can leading edge and the fin leading edge</source>
        <translation type="unfinished"></translation>
    </message>
    <message>
        <location filename="../../Rocket/FeatureFinCan.py" line="73"/>
        <source>Leading Edge</source>
        <translation type="unfinished"></translation>
    </message>
    <message>
        <location filename="../../Rocket/FeatureFinCan.py" line="80"/>
        <source>Leading Edge Length</source>
        <translation type="unfinished"></translation>
    </message>
    <message>
        <location filename="../../Rocket/FeatureFinCan.py" line="83"/>
        <source>Trailing Edge</source>
        <translation type="unfinished"></translation>
    </message>
    <message>
        <location filename="../../Rocket/FeatureFinCan.py" line="89"/>
        <source>Trailing Edge Length</source>
        <translation type="unfinished"></translation>
    </message>
    <message>
        <location filename="../../Rocket/FeatureFinCan.py" line="92"/>
        <source>Fin can includes a launch lug</source>
        <translation type="unfinished"></translation>
    </message>
    <message>
        <location filename="../../Rocket/FeatureFinCan.py" line="94"/>
        <source>Diameter of the inside of the launch lug</source>
        <translation type="unfinished"></translation>
    </message>
    <message>
        <location filename="../../Rocket/FeatureFinCan.py" line="96"/>
        <source>Thickness of the launch lug</source>
        <translation type="unfinished"></translation>
    </message>
    <message>
        <location filename="../../Rocket/FeatureFinCan.py" line="98"/>
        <source>Launch lug thickness is the same as the fin can</source>
        <translation type="unfinished"></translation>
    </message>
    <message>
        <location filename="../../Rocket/FeatureFinCan.py" line="100"/>
        <source>Length of the launch lug</source>
        <translation type="unfinished"></translation>
    </message>
    <message>
        <location filename="../../Rocket/FeatureFinCan.py" line="102"/>
        <source>Automatically adjust the length of the launch lug</source>
        <translation type="unfinished"></translation>
    </message>
    <message>
        <location filename="../../Rocket/FeatureFinCan.py" line="104"/>
        <source>Distance between the fin can leading edge and the launch lug leading edge</source>
        <translation type="unfinished"></translation>
    </message>
    <message>
        <location filename="../../Rocket/FeatureFinCan.py" line="106"/>
        <source>Launch lug fillet radius</source>
        <translation type="unfinished"></translation>
    </message>
    <message>
        <location filename="../../Rocket/FeatureFinCan.py" line="133"/>
        <source>Launch lug size preset</source>
        <translation type="unfinished"></translation>
    </message>
    <message>
        <location filename="../../Rocket/FeatureFinCan.py" line="122"/>
        <source>Forward side of the launch lug is swept</source>
        <translation type="unfinished"></translation>
    </message>
    <message>
        <location filename="../../Rocket/FeatureFinCan.py" line="124"/>
        <source>Forward sweep angle</source>
        <translation type="unfinished"></translation>
    </message>
    <message>
        <location filename="../../Rocket/FeatureFinCan.py" line="126"/>
        <source>Aft side of the launch lug is swept</source>
        <translation type="unfinished"></translation>
    </message>
    <message>
        <location filename="../../Rocket/FeatureFinCan.py" line="128"/>
        <source>Aft sweep angle</source>
        <translation type="unfinished"></translation>
    </message>
    <message>
        <location filename="../../Rocket/FeatureFinCan.py" line="131"/>
        <source>Fin can includes coupler</source>
        <translation type="unfinished"></translation>
    </message>
    <message>
        <location filename="../../Rocket/FeatureFinCan.py" line="141"/>
        <source>Thickness of the coupler</source>
        <translation type="unfinished"></translation>
    </message>
    <message>
        <location filename="../../Rocket/FeatureFinCan.py" line="143"/>
        <source>Diameter of the outside of the coupler</source>
        <translation type="unfinished"></translation>
    </message>
    <message>
        <location filename="../../Rocket/FeatureFinCan.py" line="145"/>
        <source>Set coupler diamter automatically</source>
        <translation type="unfinished"></translation>
    </message>
    <message>
        <location filename="../../Rocket/FeatureFinCan.py" line="147"/>
        <source>Length of the coupler</source>
        <translation type="unfinished"></translation>
    </message>
</context>
<context>
    <name>Rocket</name>
    <message>
        <location filename="../../Rocket/Importer/OpenRocket/InnerTubeElement.py" line="64"/>
        <source>Unknown cluster configuration</source>
        <translation type="unfinished"></translation>
    </message>
    <message>
        <location filename="../../Rocket/cfd/Ui/TaskPanelWindTunnel.py" line="57"/>
        <source>Wind Tunnel Parameter</source>
        <translation type="unfinished"></translation>
    </message>
    <message>
        <location filename="../../Ui/DialogParachute.py" line="110"/>
        <source>Diameter</source>
        <translation type="unfinished"></translation>
    </message>
    <message>
        <location filename="../../Ui/TaskPanelNoseCone.py" line="242"/>
        <source>Length</source>
        <translation type="unfinished"></translation>
    </message>
    <message>
        <location filename="../../Ui/ViewParallelStage.py" line="59"/>
        <source>Edit %1</source>
        <translation type="unfinished"></translation>
    </message>
    <message>
        <location filename="../../Rocket/cfd/ShapeHandlers/WindTunnelShapeHandler.py" line="47"/>
        <source>Wind tunnel diameter must be greater than zero</source>
        <translation type="unfinished"></translation>
    </message>
    <message>
        <location filename="../../Rocket/cfd/ShapeHandlers/WindTunnelShapeHandler.py" line="50"/>
        <source>Wind tunnel length must be greater than zero</source>
        <translation type="unfinished"></translation>
    </message>
    <message>
        <location filename="../../Rocket/cfd/ShapeHandlers/WindTunnelShapeHandler.py" line="63"/>
        <source>Wind tunnel parameters produce an invalid shape</source>
        <translation type="unfinished"></translation>
    </message>
    <message>
        <location filename="../../Rocket/ShapeHandlers/RailGuideShapeHandler.py" line="103"/>
        <source>Forward sweep angle must be greater than 0 degrees and less than 90 degrees</source>
        <translation type="unfinished"></translation>
    </message>
    <message>
        <location filename="../../Rocket/ShapeHandlers/RailGuideShapeHandler.py" line="108"/>
        <source>Aft sweep angle must be greater than 0 degrees and less than 90 degrees</source>
        <translation type="unfinished"></translation>
    </message>
    <message>
        <location filename="../../Rocket/ShapeHandlers/FinCanShapeHandler.py" line="320"/>
        <source>Launch lug parameters produce an invalid shape</source>
        <translation type="unfinished"></translation>
    </message>
    <message>
        <location filename="../../Rocket/ShapeHandlers/FinSketchShapeHandler.py" line="45"/>
        <source>shape is empty</source>
        <translation type="unfinished"></translation>
    </message>
    <message>
        <location filename="../../Rocket/ShapeHandlers/FinSketchShapeHandler.py" line="49"/>
        <source>Compound objects not supported</source>
        <translation type="unfinished"></translation>
    </message>
    <message>
        <location filename="../../Rocket/ShapeHandlers/FinSketchShapeHandler.py" line="55"/>
        <source>Sketch must create a valid face</source>
        <translation type="unfinished"></translation>
    </message>
    <message>
        <location filename="../../Rocket/ShapeHandlers/FinSketchShapeHandler.py" line="79"/>
        <source>Unable to handle shapes other than lines</source>
        <translation type="unfinished"></translation>
    </message>
    <message>
        <location filename="../../Rocket/ShapeHandlers/BodyTubeShapeHandler.py" line="51"/>
        <source>Body tube inner diameter must be greater than zero</source>
        <translation type="unfinished"></translation>
    </message>
    <message>
        <location filename="../../Rocket/ShapeHandlers/BodyTubeShapeHandler.py" line="54"/>
        <source>Body tube outer diameter must be greater than the inner</source>
        <translation type="unfinished"></translation>
    </message>
    <message>
        <location filename="../../Rocket/ShapeHandlers/BodyTubeShapeHandler.py" line="57"/>
        <source>Body tube length must be greater than zero</source>
        <translation type="unfinished"></translation>
    </message>
    <message>
        <location filename="../../Rocket/ShapeHandlers/BodyTubeShapeHandler.py" line="132"/>
        <source>Body tube parameters produce an invalid shape</source>
        <translation type="unfinished"></translation>
    </message>
    <message>
        <location filename="../../Rocket/ShapeHandlers/FinShapeHandler.py" line="445"/>
        <source>Ttw offset must be less than the root chord</source>
        <translation type="unfinished"></translation>
    </message>
    <message>
        <location filename="../../Rocket/ShapeHandlers/FinShapeHandler.py" line="448"/>
        <source>Ttw length must be greater than 0</source>
        <translation type="unfinished"></translation>
    </message>
    <message>
        <location filename="../../Rocket/ShapeHandlers/FinShapeHandler.py" line="451"/>
        <source>Ttw height must be greater than 0</source>
        <translation type="unfinished"></translation>
    </message>
    <message>
        <location filename="../../Rocket/ShapeHandlers/FinShapeHandler.py" line="454"/>
        <source>Ttw thickness must be greater than 0</source>
        <translation type="unfinished"></translation>
    </message>
    <message>
        <location filename="../../Rocket/ShapeHandlers/TransitionPowerShapeHandler.py" line="39"/>
        <source>For %s transitions the coefficient must be in the range (0 &lt; coefficient &lt;= 1)</source>
        <translation type="unfinished"></translation>
    </message>
    <message>
        <location filename="../../Rocket/ShapeHandlers/RailGuideShapeHandler.py" line="74"/>
        <source>Middle width must be greater than zero</source>
        <translation type="unfinished"></translation>
    </message>
    <message>
        <location filename="../../Rocket/ShapeHandlers/RailGuideShapeHandler.py" line="78"/>
        <source>Flange width must be greater than the middle width</source>
        <translation type="unfinished"></translation>
    </message>
    <message>
        <location filename="../../Rocket/ShapeHandlers/RailGuideShapeHandler.py" line="82"/>
        <source>Base width must be greater than the middle width</source>
        <translation type="unfinished"></translation>
    </message>
    <message>
        <location filename="../../Rocket/ShapeHandlers/RailGuideShapeHandler.py" line="86"/>
        <source>Top height must be greater than zero</source>
        <translation type="unfinished"></translation>
    </message>
    <message>
        <location filename="../../Rocket/ShapeHandlers/RailGuideShapeHandler.py" line="90"/>
        <source>Base height must be greater than zero</source>
        <translation type="unfinished"></translation>
    </message>
    <message>
        <location filename="../../Rocket/ShapeHandlers/RailGuideShapeHandler.py" line="94"/>
        <source>Total height must be greater than the sum of top and base height</source>
        <translation type="unfinished"></translation>
    </message>
    <message>
        <location filename="../../Rocket/ShapeHandlers/RailGuideShapeHandler.py" line="98"/>
        <source>Length must be greater than zero</source>
        <translation type="unfinished"></translation>
    </message>
    <message>
        <location filename="../../Rocket/ShapeHandlers/RailGuideShapeHandler.py" line="113"/>
        <source>Notch width must be greater than zero</source>
        <translation type="unfinished"></translation>
    </message>
    <message>
        <location filename="../../Rocket/ShapeHandlers/RailGuideShapeHandler.py" line="117"/>
        <source>Notch width can not exceed the middle width</source>
        <translation type="unfinished"></translation>
    </message>
    <message>
        <location filename="../../Rocket/ShapeHandlers/RailGuideShapeHandler.py" line="121"/>
        <source>Notch depth must be greater than zero</source>
        <translation type="unfinished"></translation>
    </message>
    <message>
        <location filename="../../Rocket/ShapeHandlers/RailGuideShapeHandler.py" line="125"/>
        <source>Notch depth can not exceed the total height</source>
        <translation type="unfinished"></translation>
    </message>
    <message>
        <location filename="../../Rocket/ShapeHandlers/RailGuideShapeHandler.py" line="308"/>
        <source>Rail Guide parameters produce an invalid shape</source>
        <translation type="unfinished"></translation>
    </message>
    <message>
        <location filename="../../Rocket/ShapeHandlers/TransitionHaackShapeHandler.py" line="39"/>
        <source>For %s transitions the coefficient must be &gt;= 0</source>
        <translation type="unfinished"></translation>
    </message>
    <message>
        <location filename="../../Rocket/ShapeHandlers/TransitionParabolicShapeHandler.py" line="37"/>
        <source>For %s transitions the coefficient must be in the range (0 &lt;= coefficient &lt;= 1)</source>
        <translation type="unfinished"></translation>
    </message>
    <message>
        <location filename="../../Rocket/ShapeHandlers/TransitionShapeHandler.py" line="106"/>
        <source>For %s transitions thickness must be &gt; 0</source>
        <translation type="unfinished"></translation>
    </message>
    <message>
        <location filename="../../Rocket/ShapeHandlers/TransitionShapeHandler.py" line="109"/>
        <source>Transition thickness must be less than the front or back radius</source>
        <translation type="unfinished"></translation>
    </message>
    <message>
        <location filename="../../Rocket/ShapeHandlers/TransitionShapeHandler.py" line="114"/>
        <source>Transition core must be less than the front or back diameter</source>
        <translation type="unfinished"></translation>
    </message>
    <message>
        <location filename="../../Rocket/ShapeHandlers/TransitionShapeHandler.py" line="122"/>
        <source>Transition core must be less than the shoulder diameter</source>
        <translation type="unfinished"></translation>
    </message>
    <message>
        <location filename="../../Rocket/ShapeHandlers/TransitionShapeHandler.py" line="127"/>
        <source>Forward shoulder length must be &gt; 0</source>
        <translation type="unfinished"></translation>
    </message>
    <message>
        <location filename="../../Rocket/ShapeHandlers/TransitionShapeHandler.py" line="130"/>
        <source>Forward shoulder diameter must be &gt; 0</source>
        <translation type="unfinished"></translation>
    </message>
    <message>
        <location filename="../../Rocket/ShapeHandlers/TransitionShapeHandler.py" line="138"/>
        <source>Forward shoulder diameter can not exceed the transition diameter at the shoulder</source>
        <translation type="unfinished"></translation>
    </message>
    <message>
        <location filename="../../Rocket/ShapeHandlers/TransitionShapeHandler.py" line="165"/>
        <source>For %s transitions with a shoulder, shoulder thickness must be &gt; 0</source>
        <translation type="unfinished"></translation>
    </message>
    <message>
        <location filename="../../Rocket/ShapeHandlers/NoseShapeHandler.py" line="117"/>
        <source>Shoulder thickness must be less than the shoulder radius</source>
        <translation type="unfinished"></translation>
    </message>
    <message>
        <location filename="../../Rocket/ShapeHandlers/TransitionShapeHandler.py" line="150"/>
        <source>Aft shoulder length must be &gt; 0</source>
        <translation type="unfinished"></translation>
    </message>
    <message>
        <location filename="../../Rocket/ShapeHandlers/TransitionShapeHandler.py" line="153"/>
        <source>Aft shoulder diameter must be &gt; 0</source>
        <translation type="unfinished"></translation>
    </message>
    <message>
        <location filename="../../Rocket/ShapeHandlers/TransitionShapeHandler.py" line="161"/>
        <source>Aft shoulder diameter can not exceed the transition diameter at the shoulder</source>
        <translation type="unfinished"></translation>
    </message>
    <message>
        <location filename="../../Rocket/ShapeHandlers/TransitionShapeHandler.py" line="324"/>
        <source>Transition parameters produce an invalid shape</source>
        <translation type="unfinished"></translation>
    </message>
    <message>
        <location filename="../../Rocket/ShapeHandlers/TransitionShapeHandler.py" line="351"/>
        <source>Forward cap style produces an invalid shape</source>
        <translation type="unfinished"></translation>
    </message>
    <message>
        <location filename="../../Rocket/ShapeHandlers/NosePowerShapeHandler.py" line="39"/>
        <source>For %s nose cones the coefficient must be in the range (0 &lt; coefficient &lt;= 1)</source>
        <translation type="unfinished"></translation>
    </message>
    <message>
        <location filename="../../Rocket/ShapeHandlers/FinTubeShapeHandler.py" line="44"/>
        <source>Ttw tabs are not supported for tube fins</source>
        <translation type="unfinished"></translation>
    </message>
    <message>
        <location filename="../../Rocket/ShapeHandlers/NoseParabolicShapeHandler.py" line="38"/>
        <source>For %s nose cones the coefficient must be in the range (0 &lt;= coefficient &lt;= 1)</source>
        <translation type="unfinished"></translation>
    </message>
    <message>
        <location filename="../../Rocket/ShapeHandlers/FinCanShapeHandler.py" line="52"/>
        <source>Fin can thickness must be greater than zero</source>
        <translation type="unfinished"></translation>
    </message>
    <message>
        <location filename="../../Rocket/ShapeHandlers/FinCanShapeHandler.py" line="55"/>
        <source>Fin can length must be greater than zero</source>
        <translation type="unfinished"></translation>
    </message>
    <message>
        <location filename="../../Rocket/ShapeHandlers/FinCanShapeHandler.py" line="64"/>
        <source>Fin can leading and trailing edges can not exceed total length</source>
        <translation type="unfinished"></translation>
    </message>
    <message>
        <location filename="../../Rocket/ShapeHandlers/FinCanShapeHandler.py" line="69"/>
        <source>Coupler length must be greater than zero</source>
        <translation type="unfinished"></translation>
    </message>
    <message>
        <location filename="../../Rocket/ShapeHandlers/FinCanShapeHandler.py" line="72"/>
        <source>Coupler thickness must be greater than zero</source>
        <translation type="unfinished"></translation>
    </message>
    <message>
        <location filename="../../Rocket/ShapeHandlers/FinCanShapeHandler.py" line="75"/>
        <source>Coupler outer diameter must be greater than the inner diameter</source>
        <translation type="unfinished"></translation>
    </message>
    <message>
        <location filename="../../Rocket/ShapeHandlers/FinCanShapeHandler.py" line="78"/>
        <source>Coupler inner diameter must be less than or equal to the fin can inner diameter</source>
        <translation type="unfinished"></translation>
    </message>
    <message>
        <location filename="../../Rocket/ShapeHandlers/FinCanShapeHandler.py" line="81"/>
        <source>Coupler outer diameter must be less than fin can outer diameter</source>
        <translation type="unfinished"></translation>
    </message>
    <message>
        <location filename="../../Rocket/ShapeHandlers/FinCanShapeHandler.py" line="414"/>
        <source>Fin can parameters produce an invalid shape</source>
        <translation type="unfinished"></translation>
    </message>
    <message>
        <location filename="../../Rocket/ShapeHandlers/BulkheadShapeHandler.py" line="57"/>
        <source>Outer diameter must be greater than zero</source>
        <translation type="unfinished"></translation>
    </message>
    <message>
        <location filename="../../Rocket/ShapeHandlers/RailButtonShapeHandler.py" line="69"/>
        <source>Inner diameter must be greater than zero</source>
        <translation type="unfinished"></translation>
    </message>
    <message>
        <location filename="../../Rocket/ShapeHandlers/RailButtonShapeHandler.py" line="72"/>
        <source>Outer diameter must be greater than the inner diameter</source>
        <translation type="unfinished"></translation>
    </message>
    <message>
        <location filename="../../Rocket/ShapeHandlers/RailButtonShapeHandler.py" line="75"/>
        <source>Top height must be greater than or equal to zero</source>
        <translation type="unfinished"></translation>
    </message>
    <message>
        <location filename="../../Rocket/ShapeHandlers/RailButtonShapeHandler.py" line="78"/>
        <source>Base height must be greater than or equal to zero</source>
        <translation type="unfinished"></translation>
    </message>
    <message>
        <location filename="../../Rocket/ShapeHandlers/RailButtonShapeHandler.py" line="81"/>
        <source>Height must be greater than zero</source>
        <translation type="unfinished"></translation>
    </message>
    <message>
        <location filename="../../Rocket/ShapeHandlers/RailButtonShapeHandler.py" line="84"/>
        <source>Top and base height can not excedd the total height</source>
        <translation type="unfinished"></translation>
    </message>
    <message>
        <location filename="../../Rocket/ShapeHandlers/RailButtonShapeHandler.py" line="89"/>
        <source>Length must be greater than zero for airfoil rail buttons</source>
        <translation type="unfinished"></translation>
    </message>
    <message>
        <location filename="../../Rocket/ShapeHandlers/RailButtonShapeHandler.py" line="93"/>
        <source>Length must be greater than the outer diameter for airfoil rail buttons</source>
        <translation type="unfinished"></translation>
    </message>
    <message>
        <location filename="../../Rocket/ShapeHandlers/RailButtonShapeHandler.py" line="203"/>
        <source>Rail button parameters produce an invalid shape</source>
        <translation type="unfinished"></translation>
    </message>
    <message>
        <location filename="../../Rocket/ShapeHandlers/InnerTubeShapeHandler.py" line="91"/>
        <source>Inner tube parameters produce an invalid shape</source>
        <translation type="unfinished"></translation>
    </message>
    <message>
        <location filename="../../Rocket/ShapeHandlers/CenteringRingShapeHandler.py" line="54"/>
        <source>Centering ring center diameter must be less than the outer diameter</source>
        <translation type="unfinished"></translation>
    </message>
    <message>
        <location filename="../../Rocket/ShapeHandlers/CenteringRingShapeHandler.py" line="59"/>
        <source>Centering ring center diameter must be less than the step diameter</source>
        <translation type="unfinished"></translation>
    </message>
    <message>
        <location filename="../../Rocket/ShapeHandlers/CenteringRingShapeHandler.py" line="64"/>
        <source>The notch width must be less than or equal to the center diameter</source>
        <translation type="unfinished"></translation>
    </message>
    <message>
        <location filename="../../Rocket/ShapeHandlers/CenteringRingShapeHandler.py" line="67"/>
        <source>The notch width must be greater than zero</source>
        <translation type="unfinished"></translation>
    </message>
    <message>
        <location filename="../../Rocket/ShapeHandlers/CenteringRingShapeHandler.py" line="70"/>
        <source>The notch height must be greater than zero</source>
        <translation type="unfinished"></translation>
    </message>
    <message>
        <location filename="../../Rocket/ShapeHandlers/CenteringRingShapeHandler.py" line="75"/>
        <source>Hole extends inside the center diameter</source>
        <translation type="unfinished"></translation>
    </message>
    <message>
        <location filename="../../Rocket/ShapeHandlers/CenteringRingShapeHandler.py" line="109"/>
        <source>Centering ring parameters produce an invalid shape</source>
        <translation type="unfinished"></translation>
    </message>
    <message>
        <location filename="../../Rocket/ShapeHandlers/NoseShapeHandler.py" line="80"/>
        <source>For %s nose cones thickness must be &gt; 0</source>
        <translation type="unfinished"></translation>
    </message>
    <message>
        <location filename="../../Rocket/ShapeHandlers/NoseShapeHandler.py" line="83"/>
        <source>Nose cones thickness must be less than the nose cone radius</source>
        <translation type="unfinished"></translation>
    </message>
    <message>
        <location filename="../../Rocket/ShapeHandlers/NoseShapeHandler.py" line="87"/>
        <source>Nose diameter must be less than the base diameter</source>
        <translation type="unfinished"></translation>
    </message>
    <message>
        <location filename="../../Rocket/ShapeHandlers/NoseShapeHandler.py" line="90"/>
        <source>Nose diameter must be greater than zero</source>
        <translation type="unfinished"></translation>
    </message>
    <message>
        <location filename="../../Rocket/ShapeHandlers/NoseShapeHandler.py" line="99"/>
        <source>Shoulder length must be &gt; 0</source>
        <translation type="unfinished"></translation>
    </message>
    <message>
        <location filename="../../Rocket/ShapeHandlers/NoseShapeHandler.py" line="102"/>
        <source>Shoulder diameter must be &gt; 0</source>
        <translation type="unfinished"></translation>
    </message>
    <message>
        <location filename="../../Rocket/ShapeHandlers/NoseShapeHandler.py" line="110"/>
        <source>Shoulder diameter can not exceed the nose cone diameter</source>
        <translation type="unfinished"></translation>
    </message>
    <message>
        <location filename="../../Rocket/ShapeHandlers/NoseShapeHandler.py" line="114"/>
        <source>For %s nose cones with a shoulder, shoulder thickness must be &gt; 0</source>
        <translation type="unfinished"></translation>
    </message>
    <message>
        <location filename="../../Rocket/ShapeHandlers/NoseShapeHandler.py" line="231"/>
        <source>Nose cone parameters produce an invalid shape</source>
        <translation type="unfinished"></translation>
    </message>
    <message>
        <location filename="../../Rocket/ShapeHandlers/NoseShapeHandler.py" line="199"/>
        <source>Nose cone cap style produces an invalid shape</source>
        <translation type="unfinished"></translation>
    </message>
    <message>
        <location filename="../../Rocket/ShapeHandlers/BulkheadShapeHandler.py" line="62"/>
        <source>Step diameter must be greater than zero</source>
        <translation type="unfinished"></translation>
    </message>
    <message>
        <location filename="../../Rocket/ShapeHandlers/BulkheadShapeHandler.py" line="65"/>
        <source>Step diameter must less than the outer diameter</source>
        <translation type="unfinished"></translation>
    </message>
    <message>
        <location filename="../../Rocket/ShapeHandlers/BulkheadShapeHandler.py" line="70"/>
        <source>Hole diameter must be greater than zero</source>
        <translation type="unfinished"></translation>
    </message>
    <message>
        <location filename="../../Rocket/ShapeHandlers/BulkheadShapeHandler.py" line="73"/>
        <source>Hole extends outside the outer diameter</source>
        <translation type="unfinished"></translation>
    </message>
    <message>
        <location filename="../../Rocket/ShapeHandlers/BulkheadShapeHandler.py" line="77"/>
        <source>Hole extends outside the step diameter</source>
        <translation type="unfinished"></translation>
    </message>
    <message>
        <location filename="../../Rocket/ShapeHandlers/BulkheadShapeHandler.py" line="115"/>
        <source>Bulkhead parameters produce an invalid shape</source>
        <translation type="unfinished"></translation>
    </message>
    <message>
        <location filename="../../Rocket/ShapeHandlers/NoseHaackShapeHandler.py" line="39"/>
        <source>For %s nose cones the coefficient must be &gt;= 0</source>
        <translation type="unfinished"></translation>
    </message>
    <message>
        <location filename="../../Rocket/Constants.py" line="157"/>
        <source>Top of the parent component</source>
        <translation type="unfinished"></translation>
    </message>
    <message>
        <location filename="../../Rocket/Constants.py" line="158"/>
        <source>Middle of the parent component</source>
        <translation type="unfinished"></translation>
    </message>
    <message>
        <location filename="../../Rocket/Constants.py" line="159"/>
        <source>Bottom of the parent component</source>
        <translation type="unfinished"></translation>
    </message>
    <message>
        <location filename="../../Rocket/Constants.py" line="160"/>
        <source>Base of the rocket</source>
        <translation type="unfinished"></translation>
    </message>
    <message>
        <location filename="../../Rocket/Constants.py" line="161"/>
        <source>After the target component</source>
        <translation type="unfinished"></translation>
    </message>
    <message>
        <location filename="../../Rocket/Constants.py" line="162"/>
        <source>Surface of the parent component</source>
        <translation type="unfinished"></translation>
    </message>
    <message>
        <location filename="../../Rocket/Constants.py" line="163"/>
        <source>Center of the parent component</source>
        <translation type="unfinished"></translation>
    </message>
    <message>
        <location filename="../../Rocket/FeatureFinCan.py" line="190"/>
        <source>Unknown fin can style</source>
        <translation type="unfinished"></translation>
    </message>
    <message>
        <location filename="../../Ui/DialogThrustToWeight.py" line="49"/>
        <source>Minimum Thrust to Weight Calculator</source>
        <translation type="unfinished"></translation>
    </message>
    <message>
        <location filename="../../Ui/DialogThrustToWeight.py" line="53"/>
        <source>Weight</source>
        <translation type="unfinished"></translation>
    </message>
    <message>
        <location filename="../../Ui/DialogThrustToWeight.py" line="61"/>
        <source>Minimum Thrust</source>
        <translation type="unfinished"></translation>
    </message>
    <message>
        <location filename="../../Ui/Commands/CmdFlutterAnalysis.py" line="63"/>
        <source>Fin Flutter Analysis</source>
        <translation type="unfinished"></translation>
    </message>
    <message>
        <location filename="../../Ui/TaskPanelDatabase.py" line="65"/>
        <source>Material</source>
        <translation type="unfinished"></translation>
    </message>
    <message>
        <location filename="../../Ui/DialogFinFlutter.py" line="115"/>
        <source>Shear Modulus</source>
        <translation type="unfinished"></translation>
    </message>
    <message>
        <location filename="../../Ui/DialogFinFlutter.py" line="122"/>
        <source>Calculated</source>
        <translation type="unfinished"></translation>
    </message>
    <message>
        <location filename="../../Ui/DialogFinFlutter.py" line="125"/>
        <source>Young&apos;s Modulus</source>
        <translation type="unfinished"></translation>
    </message>
    <message>
        <location filename="../../Ui/DialogFinFlutter.py" line="133"/>
        <source>Poisson Ratio</source>
        <translation type="unfinished"></translation>
    </message>
    <message>
        <location filename="../../Ui/DialogFinFlutter.py" line="140"/>
        <source>Fin Flutter</source>
        <translation type="unfinished"></translation>
    </message>
    <message>
        <location filename="../../Ui/DialogFinFlutter.py" line="142"/>
        <source>Maximum Altitude</source>
        <translation type="unfinished"></translation>
    </message>
    <message>
        <location filename="../../Ui/DialogFinFlutter.py" line="147"/>
        <source>Altitude at Max Speed</source>
        <translation type="unfinished"></translation>
    </message>
    <message>
        <location filename="../../Ui/DialogFinFlutter.py" line="178"/>
        <source>Flutter Speed</source>
        <translation type="unfinished"></translation>
    </message>
    <message>
        <location filename="../../Ui/DialogFinFlutter.py" line="186"/>
        <source>Divergence Speed</source>
        <translation type="unfinished"></translation>
    </message>
    <message>
        <location filename="../../Ui/DialogFinFlutter.py" line="201"/>
        <source>Mach</source>
        <translation type="unfinished"></translation>
    </message>
    <message>
        <location filename="../../Ui/DialogParachute.py" line="41"/>
        <source>Custom</source>
        <translation type="unfinished"></translation>
    </message>
    <message>
        <location filename="../../Ui/DialogBlackPowder.py" line="38"/>
        <source>Low</source>
        <translation type="unfinished"></translation>
    </message>
    <message>
        <location filename="../../Ui/DialogBlackPowder.py" line="39"/>
        <source>High</source>
        <translation type="unfinished"></translation>
    </message>
    <message>
        <location filename="../../Ui/DialogBlackPowder.py" line="55"/>
        <source>Ejection Charge Calculator</source>
        <translation type="unfinished"></translation>
    </message>
    <message>
        <location filename="../../Ui/DialogBlackPowder.py" line="61"/>
        <source>
        &lt;html&gt;
        &lt;h1&gt;WARNING&lt;/h1&gt;
        &lt;p&gt;This calculator is an estimate only. Ground test your ejection system before flying. In certain cases this calculation may overestimate the amount of powder required&lt;/p&gt;
        &lt;/html&gt;
        </source>
        <translation type="unfinished"></translation>
    </message>
    <message>
        <location filename="../../Ui/DialogVentHoles.py" line="55"/>
        <source>Body Tube Diameter</source>
        <translation type="unfinished"></translation>
    </message>
    <message>
        <location filename="../../Ui/DialogVentHoles.py" line="63"/>
        <source>Body Tube Length</source>
        <translation type="unfinished"></translation>
    </message>
    <message>
        <location filename="../../Ui/DialogBlackPowder.py" line="86"/>
        <source>Force</source>
        <translation type="unfinished"></translation>
    </message>
    <message>
        <location filename="../../Ui/DialogBlackPowder.py" line="94"/>
        <source>Pressure</source>
        <translation type="unfinished"></translation>
    </message>
    <message>
        <location filename="../../Ui/DialogBlackPowder.py" line="112"/>
        <source>FFFFg Powder</source>
        <translation type="unfinished"></translation>
    </message>
    <message>
        <location filename="../../Ui/TaskPanelNoseCone.py" line="62"/>
        <source>General</source>
        <translation type="unfinished"></translation>
    </message>
    <message>
        <location filename="../../Ui/TaskPanelNoseCone.py" line="65"/>
        <source>Comment</source>
        <translation type="unfinished"></translation>
    </message>
    <message>
        <location filename="../../Ui/TaskPanelRailGuide.py" line="67"/>
        <source>Rail Guide Parameter</source>
        <translation type="unfinished"></translation>
    </message>
    <message>
        <location filename="../../Ui/TaskPanelRailGuide.py" line="70"/>
        <source>Rail Guide Base</source>
        <translation type="unfinished"></translation>
    </message>
    <message>
        <location filename="../../Ui/TaskPanelRailGuide.py" line="78"/>
        <source>Flange Width</source>
        <translation type="unfinished"></translation>
    </message>
    <message>
        <location filename="../../Ui/TaskPanelRailGuide.py" line="84"/>
        <source>Middle Width</source>
        <translation type="unfinished"></translation>
    </message>
    <message>
        <location filename="../../Ui/TaskPanelRailGuide.py" line="90"/>
        <source>Base Width</source>
        <translation type="unfinished"></translation>
    </message>
    <message>
        <location filename="../../Ui/TaskPanelRailButton.py" line="101"/>
        <source>Flange Height</source>
        <translation type="unfinished"></translation>
    </message>
    <message>
        <location filename="../../Ui/TaskPanelRailButton.py" line="107"/>
        <source>Base Height</source>
        <translation type="unfinished"></translation>
    </message>
    <message>
        <location filename="../../Ui/TaskPanelRailButton.py" line="113"/>
        <source>Total Height</source>
        <translation type="unfinished"></translation>
    </message>
    <message>
        <location filename="../../Ui/TaskPanelNoseCone.py" line="239"/>
        <source>auto</source>
        <translation type="unfinished"></translation>
    </message>
    <message>
        <location filename="../../Ui/TaskPanelRailGuide.py" line="131"/>
        <source>V Angle</source>
        <translation type="unfinished"></translation>
    </message>
    <message>
        <location filename="../../Ui/TaskPanelLaunchLug.py" line="99"/>
        <source>Forward Sweep</source>
        <translation type="unfinished"></translation>
    </message>
    <message>
        <location filename="../../Ui/TaskPanelFin.py" line="242"/>
        <source>Sweep Angle</source>
        <translation type="unfinished"></translation>
    </message>
    <message>
        <location filename="../../Ui/TaskPanelLaunchLug.py" line="108"/>
        <source>Aft Sweep</source>
        <translation type="unfinished"></translation>
    </message>
    <message>
        <location filename="../../Ui/TaskPanelRailGuide.py" line="157"/>
        <source>Notch</source>
        <translation type="unfinished"></translation>
    </message>
    <message>
        <location filename="../../Ui/TaskPanelBulkhead.py" line="105"/>
        <source>Width</source>
        <translation type="unfinished"></translation>
    </message>
    <message>
        <location filename="../../Ui/TaskPanelRailGuide.py" line="166"/>
        <source>Depth</source>
        <translation type="unfinished"></translation>
    </message>
    <message>
        <location filename="../../Ui/DialogVentHoles.py" line="51"/>
        <source>Vent Hole Size Calculator</source>
        <translation type="unfinished"></translation>
    </message>
    <message>
        <location filename="../../Ui/DialogVentHoles.py" line="71"/>
        <source>Vent Hole Count</source>
        <translation type="unfinished"></translation>
    </message>
    <message>
        <location filename="../../Ui/DialogVentHoles.py" line="80"/>
        <source>Vent Hole Size</source>
        <translation type="unfinished"></translation>
    </message>
    <message>
        <location filename="../../Ui/TaskPanelTransition.py" line="55"/>
        <source>Transition Parameter</source>
        <translation type="unfinished"></translation>
    </message>
    <message>
        <location filename="../../Ui/TaskPanelNoseCone.py" line="227"/>
        <source>Shoulder</source>
        <translation type="unfinished"></translation>
    </message>
    <message>
        <location filename="../../Ui/TaskPanelTransition.py" line="78"/>
        <source>Transition Shape</source>
        <translation type="unfinished"></translation>
    </message>
    <message>
        <location filename="../../Ui/TaskPanelTransition.py" line="92"/>
        <source>Clipped</source>
        <translation type="unfinished"></translation>
    </message>
    <message>
        <location filename="../../Ui/TaskPanelNoseCone.py" line="127"/>
        <source>Shape Parameter</source>
        <translation type="unfinished"></translation>
    </message>
    <message>
        <location filename="../../Ui/TaskPanelNoseCone.py" line="96"/>
        <source>Style</source>
        <translation type="unfinished"></translation>
    </message>
    <message>
        <location filename="../../Ui/TaskPanelTransition.py" line="122"/>
        <source>Forward Diameter</source>
        <translation type="unfinished"></translation>
    </message>
    <message>
        <location filename="../../Ui/DialogLookup.py" line="355"/>
        <source>Aft Diameter</source>
        <translation type="unfinished"></translation>
    </message>
    <message>
        <location filename="../../Ui/TaskPanelTransition.py" line="140"/>
        <source>Core Diameter</source>
        <translation type="unfinished"></translation>
    </message>
    <message>
        <location filename="../../Ui/TaskPanelNoseCone.py" line="249"/>
        <source>Thickness</source>
        <translation type="unfinished"></translation>
    </message>
    <message>
        <location filename="../../Ui/TaskPanelTransition.py" line="153"/>
        <source>Forward Cap</source>
        <translation type="unfinished"></translation>
    </message>
    <message>
        <location filename="../../Ui/TaskPanelNoseCone.py" line="154"/>
        <source>Cap style</source>
        <translation type="unfinished"></translation>
    </message>
    <message>
        <location filename="../../Ui/TaskPanelNoseCone.py" line="162"/>
        <source>Bar Width</source>
        <translation type="unfinished"></translation>
    </message>
    <message>
        <location filename="../../Ui/TaskPanelTransition.py" line="170"/>
        <source>Aft Cap</source>
        <translation type="unfinished"></translation>
    </message>
    <message>
        <location filename="../../Ui/TaskPanelTransition.py" line="263"/>
        <source>Forward Shoulder</source>
        <translation type="unfinished"></translation>
    </message>
    <message>
        <location filename="../../Ui/TaskPanelTransition.py" line="287"/>
        <source>Aft Shoulder</source>
        <translation type="unfinished"></translation>
    </message>
    <message>
        <location filename="../../Ui/TaskPanelFin.py" line="62"/>
        <source>Fin Parameter</source>
        <translation type="unfinished"></translation>
    </message>
    <message>
        <location filename="../../Ui/TaskPanelFinCan.py" line="74"/>
        <source>Fins</source>
        <translation type="unfinished"></translation>
    </message>
    <message>
        <location filename="../../Ui/Commands/CmdFinCan.py" line="73"/>
        <source>Fin Can</source>
        <translation type="unfinished"></translation>
    </message>
    <message>
        <location filename="../../Ui/Commands/CmdBodyTube.py" line="117"/>
        <source>Coupler</source>
        <translation type="unfinished"></translation>
    </message>
    <message>
        <location filename="../../Ui/Commands/CmdLaunchGuides.py" line="84"/>
        <source>Launch Lug</source>
        <translation type="unfinished"></translation>
    </message>
    <message>
        <location filename="../../Ui/TaskPanelFin.py" line="86"/>
        <source>Fin type</source>
        <translation type="unfinished"></translation>
    </message>
    <message>
        <location filename="../../Ui/TaskPanelFin.py" line="97"/>
        <source>Fin Set</source>
        <translation type="unfinished"></translation>
    </message>
    <message>
        <location filename="../../Ui/TaskPanelFin.py" line="100"/>
        <source>Fin Count</source>
        <translation type="unfinished"></translation>
    </message>
    <message>
        <location filename="../../Ui/TaskPanelFin.py" line="107"/>
        <source>Fin Spacing</source>
        <translation type="unfinished"></translation>
    </message>
    <message>
        <location filename="../../Ui/TaskPanelFin.py" line="113"/>
        <source>Fin Cant</source>
        <translation type="unfinished"></translation>
    </message>
    <message>
        <location filename="../../Ui/TaskPanelFin.py" line="120"/>
        <source>Fin Root</source>
        <translation type="unfinished"></translation>
    </message>
    <message>
        <location filename="../../Ui/TaskPanelFin.py" line="165"/>
        <source>Cross Section</source>
        <translation type="unfinished"></translation>
    </message>
    <message>
        <location filename="../../Ui/TaskPanelFin.py" line="172"/>
        <source>Chord</source>
        <translation type="unfinished"></translation>
    </message>
    <message>
        <location filename="../../Ui/TaskPanelFin.py" line="187"/>
        <source>Use percentage</source>
        <translation type="unfinished"></translation>
    </message>
    <message>
        <location filename="../../Ui/TaskPanelFin.py" line="192"/>
        <source>Length 1</source>
        <translation type="unfinished"></translation>
    </message>
    <message>
        <location filename="../../Ui/TaskPanelFin.py" line="198"/>
        <source>Length 2</source>
        <translation type="unfinished"></translation>
    </message>
    <message>
        <location filename="../../Ui/TaskPanelFin.py" line="162"/>
        <source>Fin Tip</source>
        <translation type="unfinished"></translation>
    </message>
    <message>
        <location filename="../../Ui/TaskPanelFin.py" line="184"/>
        <source>Tip thickness same as root</source>
        <translation type="unfinished"></translation>
    </message>
    <message>
        <location filename="../../Ui/TaskPanelBulkhead.py" line="111"/>
        <source>Height</source>
        <translation type="unfinished"></translation>
    </message>
    <message>
        <location filename="../../Ui/TaskPanelFin.py" line="235"/>
        <source>Sweep Length</source>
        <translation type="unfinished"></translation>
    </message>
    <message>
        <location filename="../../Ui/TaskPanelRailButton.py" line="95"/>
        <source>Inner Diameter</source>
        <translation type="unfinished"></translation>
    </message>
    <message>
        <location filename="../../Ui/TaskPanelFinCan.py" line="552"/>
        <source>Leading Edge Offset</source>
        <translation type="unfinished"></translation>
    </message>
    <message>
        <location filename="../../Ui/TaskPanelFinCan.py" line="371"/>
        <source>Leading Edge</source>
        <translation type="unfinished"></translation>
    </message>
    <message>
        <location filename="../../Ui/TaskPanelFinCan.py" line="387"/>
        <source>Edge Style</source>
        <translation type="unfinished"></translation>
    </message>
    <message>
        <location filename="../../Ui/TaskPanelFinCan.py" line="385"/>
        <source>Trailing Edge</source>
        <translation type="unfinished"></translation>
    </message>
    <message>
        <location filename="../../Ui/TaskPanelFinCan.py" line="458"/>
        <source>Coupler Style</source>
        <translation type="unfinished"></translation>
    </message>
    <message>
        <location filename="../../Ui/TaskPanelFinCan.py" line="462"/>
        <source>Flush with fin can</source>
        <translation type="unfinished"></translation>
    </message>
    <message>
        <location filename="../../Ui/TaskPanelFinCan.py" line="463"/>
        <source>Stepped</source>
        <translation type="unfinished"></translation>
    </message>
    <message>
        <location filename="../../Ui/TaskPanelRailButton.py" line="89"/>
        <source>Outer Diameter</source>
        <translation type="unfinished"></translation>
    </message>
    <message>
        <location filename="../../Ui/TaskPanelRailButton.py" line="152"/>
        <source>Presets</source>
        <translation type="unfinished"></translation>
    </message>
    <message>
        <location filename="../../Ui/TaskPanelFinCan.py" line="558"/>
        <source>Fillet radius</source>
        <translation type="unfinished"></translation>
    </message>
    <message>
        <location filename="../../Ui/TaskPanelBodyTube.py" line="73"/>
        <source>Body Tube Parameter</source>
        <translation type="unfinished"></translation>
    </message>
    <message>
        <location filename="../../Ui/TaskPanelFin.py" line="222"/>
        <source>Wall Thickness</source>
        <translation type="unfinished"></translation>
    </message>
    <message>
        <location filename="../../Ui/TaskPanelBodyTube.py" line="103"/>
        <source>Motor Mount</source>
        <translation type="unfinished"></translation>
    </message>
    <message>
        <location filename="../../Ui/TaskPanelBodyTube.py" line="106"/>
        <source>Overhang</source>
        <translation type="unfinished"></translation>
    </message>
    <message>
        <location filename="../../Ui/TaskPanelPod.py" line="62"/>
        <source>Pod Parameter</source>
        <translation type="unfinished"></translation>
    </message>
    <message>
        <location filename="../../Ui/TaskPanelPod.py" line="66"/>
        <source>Pod Count</source>
        <translation type="unfinished"></translation>
    </message>
    <message>
        <location filename="../../Ui/TaskPanelPod.py" line="73"/>
        <source>Pod Spacing</source>
        <translation type="unfinished"></translation>
    </message>
    <message>
        <location filename="../../Ui/TaskPanelLaunchLug.py" line="71"/>
        <source>Launch Lug Parameter</source>
        <translation type="unfinished"></translation>
    </message>
    <message>
        <location filename="../../Ui/TaskPanelParallelStage.py" line="62"/>
        <source>Parallel Stage Parameter</source>
        <translation type="unfinished"></translation>
    </message>
    <message>
        <location filename="../../Ui/TaskPanelParallelStage.py" line="66"/>
        <source>Stage Count</source>
        <translation type="unfinished"></translation>
    </message>
    <message>
        <location filename="../../Ui/TaskPanelParallelStage.py" line="73"/>
        <source>Stage Spacing</source>
        <translation type="unfinished"></translation>
    </message>
    <message>
        <location filename="../../Ui/TaskPanelFin.py" line="70"/>
        <source>Fin Tabs</source>
        <translation type="unfinished"></translation>
    </message>
    <message>
        <location filename="../../Ui/TaskPanelFin.py" line="205"/>
        <source>Tube Fin</source>
        <translation type="unfinished"></translation>
    </message>
    <message>
        <location filename="../../Ui/TaskPanelFin.py" line="248"/>
        <source>Minimum Edge</source>
        <translation type="unfinished"></translation>
    </message>
    <message>
        <location filename="../../Ui/TaskPanelFin.py" line="251"/>
        <source>Size</source>
        <translation type="unfinished"></translation>
    </message>
    <message>
        <location filename="../../Ui/TaskPanelFin.py" line="401"/>
        <source>TTW Tab</source>
        <translation type="unfinished"></translation>
    </message>
    <message>
        <location filename="../../Ui/TaskPanelBulkhead.py" line="157"/>
        <source>Offset</source>
        <translation type="unfinished"></translation>
    </message>
    <message>
        <location filename="../../Ui/TaskPanelCFD.py" line="55"/>
        <source>Coarse</source>
        <translation type="unfinished"></translation>
    </message>
    <message>
        <location filename="../../Ui/TaskPanelCFD.py" line="55"/>
        <source>Fine</source>
        <translation type="unfinished"></translation>
    </message>
    <message>
        <location filename="../../Ui/DialogMaterialMapping.py" line="67"/>
        <source>Component lookup...</source>
        <translation type="unfinished"></translation>
    </message>
    <message>
        <location filename="../../Ui/DialogMaterialMapping.py" line="70"/>
        <source>Search</source>
        <translation type="unfinished"></translation>
    </message>
    <message>
        <location filename="../../Ui/DialogLookup.py" line="100"/>
        <source>Component</source>
        <translation type="unfinished"></translation>
    </message>
    <message>
        <location filename="../../Ui/DialogLookup.py" line="202"/>
        <source>Body tube not found</source>
        <translation type="unfinished"></translation>
    </message>
    <message>
        <location filename="../../Ui/DialogLookup.py" line="237"/>
        <source>Multiple identical entries found</source>
        <translation type="unfinished"></translation>
    </message>
    <message>
        <location filename="../../Ui/DialogLookup.py" line="213"/>
        <source>Nose cone not found</source>
        <translation type="unfinished"></translation>
    </message>
    <message>
        <location filename="../../Ui/DialogLookup.py" line="224"/>
        <source>Transition not found</source>
        <translation type="unfinished"></translation>
    </message>
    <message>
        <location filename="../../Ui/DialogLookup.py" line="235"/>
        <source>Rail button not found</source>
        <translation type="unfinished"></translation>
    </message>
    <message>
        <location filename="../../Ui/DialogMaterialMapping.py" line="185"/>
        <source>Type</source>
        <translation type="unfinished"></translation>
    </message>
    <message>
        <location filename="../../Ui/TaskPanelDatabase.py" line="50"/>
        <source>Manufacturer</source>
        <translation type="unfinished"></translation>
    </message>
    <message>
        <location filename="../../Ui/TaskPanelDatabase.py" line="55"/>
        <source>Part Number</source>
        <translation type="unfinished"></translation>
    </message>
    <message>
        <location filename="../../Ui/TaskPanelDatabase.py" line="60"/>
        <source>Description</source>
        <translation type="unfinished"></translation>
    </message>
    <message>
        <location filename="../../Ui/DialogLookup.py" line="353"/>
        <source>Shape</source>
        <translation type="unfinished"></translation>
    </message>
    <message>
        <location filename="../../Ui/DialogLookup.py" line="324"/>
        <source>Shoulder Diameter</source>
        <translation type="unfinished"></translation>
    </message>
    <message>
        <location filename="../../Ui/DialogLookup.py" line="325"/>
        <source>Shoulder Length</source>
        <translation type="unfinished"></translation>
    </message>
    <message>
        <location filename="../../Ui/DialogLookup.py" line="354"/>
        <source>Fore Diameter</source>
        <translation type="unfinished"></translation>
    </message>
    <message>
        <location filename="../../Ui/DialogLookup.py" line="357"/>
        <source>Fore Shoulder Diameter</source>
        <translation type="unfinished"></translation>
    </message>
    <message>
        <location filename="../../Ui/DialogLookup.py" line="358"/>
        <source>Fore Shoulder Length</source>
        <translation type="unfinished"></translation>
    </message>
    <message>
        <location filename="../../Ui/DialogLookup.py" line="359"/>
        <source>Aft Shoulder Diameter</source>
        <translation type="unfinished"></translation>
    </message>
    <message>
        <location filename="../../Ui/DialogLookup.py" line="360"/>
        <source>Aft Shoulder Length</source>
        <translation type="unfinished"></translation>
    </message>
    <message>
        <location filename="../../Ui/DialogLookup.py" line="391"/>
        <source>Finish</source>
        <translation type="unfinished"></translation>
    </message>
    <message>
        <location filename="../../Ui/DialogLookup.py" line="397"/>
        <source>Screw Height</source>
        <translation type="unfinished"></translation>
    </message>
    <message>
        <location filename="../../Ui/TaskPanelBulkhead.py" line="72"/>
        <source>Centering Ring Parameter</source>
        <translation type="unfinished"></translation>
    </message>
    <message>
        <location filename="../../Ui/TaskPanelBulkhead.py" line="74"/>
        <source>Bulkhead Parameter</source>
        <translation type="unfinished"></translation>
    </message>
    <message>
        <location filename="../../Ui/TaskPanelBulkhead.py" line="102"/>
        <source>Notched</source>
        <translation type="unfinished"></translation>
    </message>
    <message>
        <location filename="../../Ui/TaskPanelBulkhead.py" line="117"/>
        <source>Step</source>
        <translation type="unfinished"></translation>
    </message>
    <message>
        <location filename="../../Ui/TaskPanelBulkhead.py" line="132"/>
        <source>reverse</source>
        <translation type="unfinished"></translation>
    </message>
    <message>
        <location filename="../../Ui/TaskPanelBulkhead.py" line="135"/>
        <source>Holes</source>
        <translation type="unfinished"></translation>
    </message>
    <message>
        <location filename="../../Ui/TaskPanelBulkhead.py" line="144"/>
        <source>Center</source>
        <translation type="unfinished"></translation>
    </message>
    <message>
        <location filename="../../Ui/TaskPanelBulkhead.py" line="150"/>
        <source>Count</source>
        <translation type="unfinished"></translation>
    </message>
    <message>
        <location filename="../../Ui/TaskPanelRailButton.py" line="79"/>
        <source>Rail Button Parameter</source>
        <translation type="unfinished"></translation>
    </message>
    <message>
        <location filename="../../Ui/TaskPanelRailButton.py" line="81"/>
        <source>Rail Button Shape</source>
        <translation type="unfinished"></translation>
    </message>
    <message>
        <location filename="../../Ui/TaskPanelRailButton.py" line="125"/>
        <source>Fastener</source>
        <translation type="unfinished"></translation>
    </message>
    <message>
        <location filename="../../Ui/TaskPanelRailButton.py" line="128"/>
        <source>Countersink Angle</source>
        <translation type="unfinished"></translation>
    </message>
    <message>
        <location filename="../../Ui/TaskPanelRailButton.py" line="140"/>
        <source>Head Diameter</source>
        <translation type="unfinished"></translation>
    </message>
    <message>
        <location filename="../../Ui/TaskPanelRailButton.py" line="146"/>
        <source>Shank Diameter</source>
        <translation type="unfinished"></translation>
    </message>
    <message>
        <location filename="../../Ui/TaskPanelRailButton.py" line="162"/>
        <source>Top Fillet</source>
        <translation type="unfinished"></translation>
    </message>
    <message>
        <location filename="../../Ui/TaskPanelRailButton.py" line="165"/>
        <source>Radius</source>
        <translation type="unfinished"></translation>
    </message>
    <message>
        <location filename="../../Ui/Commands/CmdStage.py" line="89"/>
        <source>Toggle active stage</source>
        <translation type="unfinished"></translation>
    </message>
    <message>
        <location filename="../../Ui/Commands/CmdRocket.py" line="81"/>
        <source>Toggle active rocket</source>
        <translation type="unfinished"></translation>
    </message>
    <message>
        <location filename="../../Ui/TaskPanelNoseCone.py" line="55"/>
        <source>Nose Cone Parameter</source>
        <translation type="unfinished"></translation>
    </message>
    <message>
        <location filename="../../Ui/TaskPanelNoseCone.py" line="78"/>
        <source>Nose Cone Shape</source>
        <translation type="unfinished"></translation>
    </message>
    <message>
        <location filename="../../Ui/TaskPanelNoseCone.py" line="139"/>
        <source>Blunted Diameter</source>
        <translation type="unfinished"></translation>
    </message>
    <message>
        <location filename="../../Ui/TaskPanelNoseCone.py" line="145"/>
        <source>Ogive Diameter</source>
        <translation type="unfinished"></translation>
    </message>
    <message>
        <location filename="../../Ui/TaskPanelNoseCone.py" line="152"/>
        <source>Nose Cap</source>
        <translation type="unfinished"></translation>
    </message>
    <message>
        <location filename="../../Ui/TaskPanelLocation.py" line="53"/>
        <source>Location Parameter</source>
        <translation type="unfinished"></translation>
    </message>
    <message>
        <location filename="../../Ui/TaskPanelLocation.py" line="56"/>
        <source>Radial Reference</source>
        <translation type="unfinished"></translation>
    </message>
    <message>
        <location filename="../../Ui/TaskPanelLocation.py" line="65"/>
        <source>Radial Offset</source>
        <translation type="unfinished"></translation>
    </message>
    <message>
        <location filename="../../Ui/TaskPanelLocation.py" line="73"/>
        <source>Location Reference</source>
        <translation type="unfinished"></translation>
    </message>
    <message>
        <location filename="../../Ui/TaskPanelLocation.py" line="84"/>
        <source>Location</source>
        <translation type="unfinished"></translation>
    </message>
    <message>
        <location filename="../../Ui/TaskPanelLocation.py" line="90"/>
        <source>Angle Offset</source>
        <translation type="unfinished"></translation>
    </message>
    <message>
        <location filename="../../Ui/DialogCFD.py" line="47"/>
        <source>Example</source>
        <translation type="unfinished"></translation>
    </message>
    <message>
        <location filename="../../Ui/Commands/CmdCalcBlackPowder.py" line="49"/>
        <source>Calculate ejection charge</source>
        <translation type="unfinished"></translation>
    </message>
    <message>
        <location filename="../../Ui/Commands/CmdCenteringRing.py" line="62"/>
        <source>Centering Ring</source>
        <translation type="unfinished"></translation>
    </message>
    <message>
        <location filename="../../Ui/Commands/CmdCenteringRing.py" line="63"/>
        <source>Centering Ring design</source>
        <translation type="unfinished"></translation>
    </message>
    <message>
        <location filename="../../Ui/Commands/CmdFinCan.py" line="74"/>
        <source>Fin can design</source>
        <translation type="unfinished"></translation>
    </message>
    <message>
        <location filename="../../Ui/Commands/CmdFemAnalysis.py" line="89"/>
        <source>Please select a fin first</source>
        <translation type="unfinished"></translation>
    </message>
    <message>
        <location filename="../../Ui/Commands/CmdFlutterAnalysis.py" line="64"/>
        <source>Calculate fin flutter</source>
        <translation type="unfinished"></translation>
    </message>
    <message>
        <location filename="../../Ui/Commands/CmdFin.py" line="71"/>
        <source>Fin</source>
        <translation type="unfinished"></translation>
    </message>
    <message>
        <location filename="../../Ui/Commands/CmdFin.py" line="72"/>
        <source>Fin design</source>
        <translation type="unfinished"></translation>
    </message>
    <message>
        <location filename="../../Ui/Commands/CmdFemAnalysis.py" line="102"/>
        <source>Fin FEM Analysis</source>
        <translation type="unfinished"></translation>
    </message>
    <message>
        <location filename="../../Ui/Commands/CmdCFDAnalysis.py" line="200"/>
        <source>Please select a rocket first</source>
        <translation type="unfinished"></translation>
    </message>
    <message>
        <location filename="../../Ui/Commands/CmdCFDAnalysis.py" line="176"/>
        <source>CFD Analysis</source>
        <translation type="unfinished"></translation>
    </message>
    <message>
        <location filename="../../Ui/Commands/CmdCFDAnalysis.py" line="177"/>
        <source>Perform a CFD Analysis</source>
        <translation type="unfinished"></translation>
    </message>
    <message>
        <location filename="../../Ui/Commands/CmdCalcThrustToWeight.py" line="49"/>
        <source>Calculate Thrust To Weight</source>
        <translation type="unfinished"></translation>
    </message>
    <message>
        <location filename="../../Ui/Commands/CmdMaterialMapping.py" line="48"/>
        <source>Material Mapping</source>
        <translation type="unfinished"></translation>
    </message>
    <message>
        <location filename="../../Ui/Commands/CmdMaterialMapping.py" line="49"/>
        <source>Map part database materials to FreeCAD materials</source>
        <translation type="unfinished"></translation>
    </message>
    <message>
        <location filename="../../Ui/Commands/CmdParachuteGore.py" line="65"/>
        <source>Parachute Gore</source>
        <translation type="unfinished"></translation>
    </message>
    <message>
        <location filename="../../Ui/Commands/CmdParachuteGore.py" line="66"/>
        <source>Parachute gore design</source>
        <translation type="unfinished"></translation>
    </message>
    <message>
        <location filename="../../InitGui.py" line="96"/>
        <source>Rocket</source>
        <translation type="unfinished"></translation>
    </message>
    <message>
        <location filename="../../Ui/Commands/CmdRocket.py" line="76"/>
        <source>Rocket assembly</source>
        <translation type="unfinished"></translation>
    </message>
    <message>
        <location filename="../../Ui/Commands/CmdRocket.py" line="82"/>
        <source>Toggle the active rocket</source>
        <translation type="unfinished"></translation>
    </message>
    <message>
        <location filename="../../Ui/Commands/CmdBodyTube.py" line="97"/>
        <source>Body Tube</source>
        <translation type="unfinished"></translation>
    </message>
    <message>
        <location filename="../../Ui/Commands/CmdBodyTube.py" line="98"/>
        <source>Body tube design</source>
        <translation type="unfinished"></translation>
    </message>
    <message>
        <location filename="../../Ui/Commands/CmdBodyTube.py" line="118"/>
        <source>Coupler design</source>
        <translation type="unfinished"></translation>
    </message>
    <message>
        <location filename="../../Ui/Commands/CmdBodyTube.py" line="137"/>
        <source>Inner Tube</source>
        <translation type="unfinished"></translation>
    </message>
    <message>
        <location filename="../../Ui/Commands/CmdBodyTube.py" line="138"/>
        <source>Inner tube design</source>
        <translation type="unfinished"></translation>
    </message>
    <message>
        <location filename="../../Ui/Commands/CmdBodyTube.py" line="157"/>
        <source>Engine Block</source>
        <translation type="unfinished"></translation>
    </message>
    <message>
        <location filename="../../Ui/Commands/CmdBodyTube.py" line="158"/>
        <source>Engine block design</source>
        <translation type="unfinished"></translation>
    </message>
    <message>
        <location filename="../../Ui/Commands/CmdCalcVentHoles.py" line="49"/>
        <source>Calculate vent hole size</source>
        <translation type="unfinished"></translation>
    </message>
    <message>
        <location filename="../../Ui/Commands/CmdLaunchGuides.py" line="85"/>
        <source>Launch lug design</source>
        <translation type="unfinished"></translation>
    </message>
    <message>
        <location filename="../../Ui/Commands/CmdLaunchGuides.py" line="102"/>
        <source>Rail Button</source>
        <translation type="unfinished"></translation>
    </message>
    <message>
        <location filename="../../Ui/Commands/CmdLaunchGuides.py" line="103"/>
        <source>Rail button design</source>
        <translation type="unfinished"></translation>
    </message>
    <message>
        <location filename="../../Ui/Commands/CmdLaunchGuides.py" line="120"/>
        <source>Rail Guide</source>
        <translation type="unfinished"></translation>
    </message>
    <message>
        <location filename="../../Ui/Commands/CmdLaunchGuides.py" line="121"/>
        <source>Rail guide design</source>
        <translation type="unfinished"></translation>
    </message>
    <message>
        <location filename="../../Ui/Commands/CmdLaunchGuides.py" line="138"/>
        <source>Stand Off</source>
        <translation type="unfinished"></translation>
    </message>
    <message>
        <location filename="../../Ui/Commands/CmdLaunchGuides.py" line="139"/>
        <source>Stand off design</source>
        <translation type="unfinished"></translation>
    </message>
    <message>
        <location filename="../../Ui/Commands/CmdNoseCone.py" line="63"/>
        <source>Nose Cone</source>
        <translation type="unfinished"></translation>
    </message>
    <message>
        <location filename="../../Ui/Commands/CmdNoseCone.py" line="64"/>
        <source>Nose cone design</source>
        <translation type="unfinished"></translation>
    </message>
    <message>
        <location filename="../../Ui/Commands/CmdBulkhead.py" line="62"/>
        <source>Bulkhead</source>
        <translation type="unfinished"></translation>
    </message>
    <message>
        <location filename="../../Ui/Commands/CmdBulkhead.py" line="63"/>
        <source>Bulkhead design</source>
        <translation type="unfinished"></translation>
    </message>
    <message>
        <location filename="../../Ui/Commands/CmdEditTree.py" line="67"/>
        <source>Move Up</source>
        <translation type="unfinished"></translation>
    </message>
    <message>
        <location filename="../../Ui/Commands/CmdEditTree.py" line="68"/>
        <source>Move the object up in the rocket tree</source>
        <translation type="unfinished"></translation>
    </message>
    <message>
        <location filename="../../Ui/Commands/CmdEditTree.py" line="84"/>
        <source>Move Down</source>
        <translation type="unfinished"></translation>
    </message>
    <message>
        <location filename="../../Ui/Commands/CmdEditTree.py" line="85"/>
        <source>Move the object down in the rocket tree</source>
        <translation type="unfinished"></translation>
    </message>
    <message>
        <location filename="../../Ui/Commands/CmdParachute.py" line="60"/>
        <source>Parachute</source>
        <translation type="unfinished"></translation>
    </message>
    <message>
        <location filename="../../Ui/Commands/CmdParachute.py" line="61"/>
        <source>Parachute design</source>
        <translation type="unfinished"></translation>
    </message>
    <message>
        <location filename="../../Ui/Commands/CmdMaterialEditor.py" line="40"/>
        <source>Material editor</source>
        <translation type="unfinished"></translation>
    </message>
    <message>
        <location filename="../../Ui/Commands/CmdMaterialEditor.py" line="41"/>
        <source>Opens the FreeCAD material editor</source>
        <translation type="unfinished"></translation>
    </message>
    <message>
        <location filename="../../Ui/Commands/CmdPod.py" line="64"/>
        <source>Pod</source>
        <translation type="unfinished"></translation>
    </message>
    <message>
        <location filename="../../Ui/Commands/CmdPod.py" line="65"/>
        <source>Pod design</source>
        <translation type="unfinished"></translation>
    </message>
    <message>
        <location filename="../../Ui/Commands/CmdSketcher.py" line="57"/>
        <source>Create sketch</source>
        <translation type="unfinished"></translation>
    </message>
    <message>
        <location filename="../../Ui/Commands/CmdSketcher.py" line="58"/>
        <source>Create a new sketch</source>
        <translation type="unfinished"></translation>
    </message>
    <message>
        <location filename="../../Ui/Commands/CmdCalcParachute.py" line="49"/>
        <source>Calculate parachute size</source>
        <translation type="unfinished"></translation>
    </message>
    <message>
        <location filename="../../Ui/Commands/CmdParallelStage.py" line="82"/>
        <source>Parallel Stage</source>
        <translation type="unfinished"></translation>
    </message>
    <message>
        <location filename="../../Ui/Commands/CmdParallelStage.py" line="83"/>
        <source>Rocket Parallel Stage</source>
        <translation type="unfinished"></translation>
    </message>
    <message>
        <location filename="../../Ui/Commands/CmdStage.py" line="90"/>
        <source>Toggle the active stage</source>
        <translation type="unfinished"></translation>
    </message>
    <message>
        <location filename="../../Ui/Commands/CmdTransition.py" line="63"/>
        <source>Transition</source>
        <translation type="unfinished"></translation>
    </message>
    <message>
        <location filename="../../Ui/Commands/CmdTransition.py" line="64"/>
        <source>Transition design</source>
        <translation type="unfinished"></translation>
    </message>
    <message>
        <location filename="../../Ui/Commands/CmdStage.py" line="81"/>
        <source>Stage</source>
        <translation type="unfinished"></translation>
    </message>
    <message>
        <location filename="../../Ui/Commands/CmdStage.py" line="82"/>
        <source>Rocket Stage</source>
        <translation type="unfinished"></translation>
    </message>
    <message>
        <location filename="../../Ui/DialogParachute.py" line="38"/>
        <source>Drogue</source>
        <translation type="unfinished"></translation>
    </message>
    <message>
        <location filename="../../Ui/DialogParachute.py" line="39"/>
        <source>Main</source>
        <translation type="unfinished"></translation>
    </message>
    <message>
        <location filename="../../Ui/DialogParachute.py" line="42"/>
        <source>Dome</source>
        <translation type="unfinished"></translation>
    </message>
    <message>
        <location filename="../../Ui/DialogParachute.py" line="43"/>
        <source>Round</source>
        <translation type="unfinished"></translation>
    </message>
    <message>
        <location filename="../../Ui/DialogParachute.py" line="44"/>
        <source>Hexagonal</source>
        <translation type="unfinished"></translation>
    </message>
    <message>
        <location filename="../../Ui/DialogParachute.py" line="45"/>
        <source>Square</source>
        <translation type="unfinished"></translation>
    </message>
    <message>
        <location filename="../../Ui/DialogParachute.py" line="61"/>
        <source>Parachute Calculator</source>
        <translation type="unfinished"></translation>
    </message>
    <message>
        <location filename="../../Ui/DialogParachute.py" line="65"/>
        <source>Rocket Weight</source>
        <translation type="unfinished"></translation>
    </message>
    <message>
        <location filename="../../Ui/DialogParachute.py" line="73"/>
        <source>Terminal Velocity</source>
        <translation type="unfinished"></translation>
    </message>
    <message>
        <location filename="../../Ui/DialogParachute.py" line="91"/>
        <source>Drag Coefficient</source>
        <translation type="unfinished"></translation>
    </message>
    <message>
        <location filename="../../Ui/DialogMaterialMapping.py" line="184"/>
        <source>Material Name</source>
        <translation type="unfinished"></translation>
    </message>
    <message>
        <location filename="../../Ui/DialogMaterialMapping.py" line="186"/>
        <source>Density</source>
        <translation type="unfinished"></translation>
    </message>
    <message>
        <location filename="../../Ui/TaskPanelDatabase.py" line="48"/>
        <source>Rocket Component Parameter</source>
        <translation type="unfinished"></translation>
    </message>
    <message>
        <location filename="../../Ui/TaskPanelDatabase.py" line="70"/>
        <source>Lookup...</source>
        <translation type="unfinished"></translation>
    </message>
    <message>
        <location filename="../../RocketGui.py" line="121"/>
        <source>Calculators</source>
        <translation type="unfinished"></translation>
    </message>
    <message>
<<<<<<< HEAD
        <location filename="RailButtonShapeHandler.py" line="84"/>
        <source>Top and base height can not exceed the total height</source>
=======
        <location filename="../../InitGui.py" line="96"/>
        <source>Analysis</source>
>>>>>>> 16326bda
        <translation type="unfinished"></translation>
    </message>
    <message>
        <location filename="../../RocketGui.py" line="135"/>
        <source>Body Tubes</source>
        <translation type="unfinished"></translation>
    </message>
    <message>
        <location filename="../../RocketGui.py" line="150"/>
        <source>Launch Guides</source>
        <translation type="unfinished"></translation>
    </message>
    <message>
        <location filename="../../Analyzers/FinFlutter.py" line="69"/>
        <source>Elliptical fins are not supported at this time</source>
        <translation type="unfinished"></translation>
    </message>
    <message>
        <location filename="../../Analyzers/FinFlutter.py" line="65"/>
        <source>Triangular fins are not supported at this time</source>
        <translation type="unfinished"></translation>
    </message>
    <message>
        <location filename="../../Analyzers/FinFlutter.py" line="67"/>
        <source>Tube fins are not supported at this time</source>
        <translation type="unfinished"></translation>
    </message>
    <message>
        <location filename="../../Analyzers/FinFlutter.py" line="76"/>
        <source>Tapered thickness fins are not supported at this time</source>
        <translation type="unfinished"></translation>
    </message>
    <message>
        <location filename="../../Analyzers/FinFlutter.py" line="91"/>
        <source>Custom fins are not supported at this time</source>
        <translation type="unfinished"></translation>
    </message>
</context>
<context>
    <name>DialogCFD</name>
    <message>
        <location filename="../ui/DialogCFD.ui" line="14"/>
        <source>CFD Study</source>
        <translation type="unfinished"></translation>
    </message>
    <message>
        <location filename="../ui/DialogCFD.ui" line="29"/>
        <source>Number of Processors</source>
        <translation type="unfinished"></translation>
    </message>
    <message>
        <location filename="../ui/DialogCFD.ui" line="43"/>
        <source>Fin Thickness</source>
        <translation type="unfinished"></translation>
    </message>
    <message>
        <location filename="../ui/DialogCFD.ui" line="64"/>
        <source>Diameter</source>
        <translation type="unfinished"></translation>
    </message>
    <message>
        <location filename="../ui/DialogCFD.ui" line="74"/>
        <source>Study Type</source>
        <translation type="unfinished"></translation>
    </message>
    <message>
        <location filename="../ui/DialogCFD.ui" line="81"/>
        <source>Length</source>
        <translation type="unfinished"></translation>
    </message>
    <message>
        <location filename="../ui/DialogCFD.ui" line="88"/>
        <source>Angle Of Attack</source>
        <translation type="unfinished"></translation>
    </message>
    <message>
        <location filename="../ui/DialogCFD.ui" line="109"/>
        <source>Create</source>
        <translation type="unfinished"></translation>
    </message>
</context>
</TS><|MERGE_RESOLUTION|>--- conflicted
+++ resolved
@@ -664,13 +664,8 @@
         <translation type="unfinished"></translation>
     </message>
     <message>
-<<<<<<< HEAD
-        <location filename="FeatureFinCan.py" line="66"/>
-        <source>Diameter of the inside or outside of the fin can depending on the style</source>
-=======
         <location filename="../../Rocket/FeaturePod.py" line="59"/>
         <source>Method for calculating radius offsets</source>
->>>>>>> 16326bda
         <translation type="unfinished"></translation>
     </message>
     <message>
@@ -684,13 +679,8 @@
         <translation type="unfinished"></translation>
     </message>
     <message>
-<<<<<<< HEAD
-        <location filename="FeatureFinCan.py" line="145"/>
-        <source>Set coupler diameter automatically</source>
-=======
         <location filename="../../Rocket/FeatureFin.py" line="81"/>
         <source>Fin root cross section</source>
->>>>>>> 16326bda
         <translation type="unfinished"></translation>
     </message>
     <message>
@@ -2722,13 +2712,8 @@
         <translation type="unfinished"></translation>
     </message>
     <message>
-<<<<<<< HEAD
-        <location filename="RailButtonShapeHandler.py" line="84"/>
-        <source>Top and base height can not exceed the total height</source>
-=======
         <location filename="../../InitGui.py" line="96"/>
         <source>Analysis</source>
->>>>>>> 16326bda
         <translation type="unfinished"></translation>
     </message>
     <message>
