# ***************************************************************************
# *   Copyright (c) 2021 David Carter <dcarter@davidcarter.ca>              *
# *                                                                         *
# *   This program is free software; you can redistribute it and/or modify  *
# *   it under the terms of the GNU Lesser General Public License (LGPL)    *
# *   as published by the Free Software Foundation; either version 2 of     *
# *   the License, or (at your option) any later version.                   *
# *   for detail see the LICENCE text file.                                 *
# *                                                                         *
# *   This program is distributed in the hope that it will be useful,       *
# *   but WITHOUT ANY WARRANTY; without even the implied warranty of        *
# *   MERCHANTABILITY or FITNESS FOR A PARTICULAR PURPOSE.  See the         *
# *   GNU Library General Public License for more details.                  *
# *                                                                         *
# *   You should have received a copy of the GNU Library General Public     *
# *   License along with this program; if not, write to the Free Software   *
# *   Foundation, Inc., 59 Temple Place, Suite 330, Boston, MA  02111-1307  *
# *   USA                                                                   *
# *                                                                         *
# ***************************************************************************
"""Base class for rocket components"""

__title__ = "FreeCAD Rocket Components"
__author__ = "David Carter"
__url__ = "https://www.davesrocketshop.com"

import FreeCAD

from App.Utilities import _err

<<<<<<< HEAD
from App.Constants import LOCATION_PARENT_TOP, LOCATION_PARENT_MIDDLE, LOCATION_PARENT_BOTTOM, LOCATION_BASE

def QT_TRANSLATE_NOOP(scope, text):
    return text
=======
from DraftTools import translate
>>>>>>> bc4dd09b

class ShapeComponent:

    def __init__(self, obj):
        self._obj = obj

        if not hasattr(obj, 'Manufacturer'):
            obj.addProperty('App::PropertyString', 'Manufacturer', 'RocketComponent', translate('App::Property', 'Component manufacturer')).Manufacturer = ""
        if not hasattr(obj, 'PartNumber'):
            obj.addProperty('App::PropertyString', 'PartNumber', 'RocketComponent', translate('App::Property', 'Component manufacturer part number')).PartNumber = ""
        if not hasattr(obj, 'Description'):
            obj.addProperty('App::PropertyString', 'Description', 'RocketComponent', translate('App::Property', 'Component description')).Description = ""
        if not hasattr(obj, 'Material'):
            obj.addProperty('App::PropertyString', 'Material', 'RocketComponent', translate('App::Property', 'Component material')).Material = ""

        obj.Proxy=self
        self.version = '3.0'
        self._scratch = {} # None persistent property storage, for import properties and similar

    def __getstate__(self):
        return self.version

    def __setstate__(self, state):
        if state:
            self.version = state

    def setScratch(self, name, value):
        self._scratch[name] = value

    def getScratch(self, name):
        return self._scratch[name]

    def isScratch(self, name):
        return name in self._scratch

    def getAxialLength(self):
        # Return the length of this component along the central axis
        return 0.0

    def getRadius(self):
        # For placing objects on the outer part of the parent
        return 0.0

    def setAxialPosition(self, partBase):
        base = self._obj.Placement.Base
        self._obj.Placement = FreeCAD.Placement(FreeCAD.Vector(partBase, base.y, base.z), FreeCAD.Rotation(0,0,0))

        self.positionChildren(partBase)

    def positionChildren(self, partBase):
        # Dynamic placements
        if hasattr(self._obj, "Group"):
            for child in self._obj.Group:
                child.Proxy.positionChild(child, self._obj, partBase, self.getAxialLength(), self.getRadius())

    def positionChild(self, obj, parent, parentBase, parentLength, parentRadius):
        print("ShapeComponent: positionChild")

        if not hasattr(obj, 'LocationReference'):
            partBase = parentBase
            roll = 0.0
        else:
            if obj.LocationReference == LOCATION_PARENT_TOP:
                partBase = (parentBase + parentLength) - float(obj.Location)
            elif obj.LocationReference == LOCATION_PARENT_MIDDLE:
                partBase = (parentBase + (parentLength / 2.0)) + float(obj.Location)
            elif obj.LocationReference == LOCATION_PARENT_BOTTOM:
                partBase = parentBase + float(obj.Location)
            elif obj.LocationReference == LOCATION_BASE:
                partBase = float(obj.Location)

            roll = float(obj.RadialOffset)

        base = obj.Placement.Base
        newPlacement = FreeCAD.Placement(FreeCAD.Vector(partBase, 0, parentRadius), FreeCAD.Rotation(FreeCAD.Vector(1,0,0), roll), FreeCAD.Vector(0, 0, -parentRadius))
        if obj.Placement != newPlacement:
            print("Placement changed")
            obj.Placement = newPlacement

    def getOuterRadius(self):
        return 0.0

    def getInnerRadius(self):
        return 0.0

    def setRadialPosition(self, outerRadius, innerRadius):
        pass

    # This will be implemented in the derived class
    def execute(self, obj):
        _err("No execute method defined for %s" % (self.__class__.__name__))

class ShapeLocation(ShapeComponent):

    def __init__(self, obj):
        super().__init__(obj)
        
        if not hasattr(obj, 'LocationReference'):
            obj.addProperty('App::PropertyEnumeration', 'LocationReference', 'RocketComponent', QT_TRANSLATE_NOOP('App::Property', 'Reference location for the location'))
        obj.LocationReference = [
                    LOCATION_PARENT_TOP,
                    LOCATION_PARENT_MIDDLE,
                    LOCATION_PARENT_BOTTOM,
                    LOCATION_BASE
                ]
        obj.LocationReference = LOCATION_PARENT_BOTTOM
        if not hasattr(obj, 'Location'):
            obj.addProperty('App::PropertyDistance', 'Location', 'RocketComponent', QT_TRANSLATE_NOOP('App::Property', 'Location offset from the reference')).Location = 0.0
        if not hasattr(obj, 'RadialOffset'):
            obj.addProperty('App::PropertyAngle', 'RadialOffset', 'RocketComponent', QT_TRANSLATE_NOOP('App::Property', 'Radial offset from the vertical')).RadialOffset = 0.0<|MERGE_RESOLUTION|>--- conflicted
+++ resolved
@@ -28,14 +28,9 @@
 
 from App.Utilities import _err
 
-<<<<<<< HEAD
 from App.Constants import LOCATION_PARENT_TOP, LOCATION_PARENT_MIDDLE, LOCATION_PARENT_BOTTOM, LOCATION_BASE
 
-def QT_TRANSLATE_NOOP(scope, text):
-    return text
-=======
 from DraftTools import translate
->>>>>>> bc4dd09b
 
 class ShapeComponent:
 
@@ -134,7 +129,7 @@
         super().__init__(obj)
         
         if not hasattr(obj, 'LocationReference'):
-            obj.addProperty('App::PropertyEnumeration', 'LocationReference', 'RocketComponent', QT_TRANSLATE_NOOP('App::Property', 'Reference location for the location'))
+            obj.addProperty('App::PropertyEnumeration', 'LocationReference', 'RocketComponent', translate('App::Property', 'Reference location for the location'))
         obj.LocationReference = [
                     LOCATION_PARENT_TOP,
                     LOCATION_PARENT_MIDDLE,
@@ -143,6 +138,6 @@
                 ]
         obj.LocationReference = LOCATION_PARENT_BOTTOM
         if not hasattr(obj, 'Location'):
-            obj.addProperty('App::PropertyDistance', 'Location', 'RocketComponent', QT_TRANSLATE_NOOP('App::Property', 'Location offset from the reference')).Location = 0.0
+            obj.addProperty('App::PropertyDistance', 'Location', 'RocketComponent', translate('App::Property', 'Location offset from the reference')).Location = 0.0
         if not hasattr(obj, 'RadialOffset'):
-            obj.addProperty('App::PropertyAngle', 'RadialOffset', 'RocketComponent', QT_TRANSLATE_NOOP('App::Property', 'Radial offset from the vertical')).RadialOffset = 0.0+            obj.addProperty('App::PropertyAngle', 'RadialOffset', 'RocketComponent', translate('App::Property', 'Radial offset from the vertical')).RadialOffset = 0.0