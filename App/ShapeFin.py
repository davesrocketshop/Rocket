--- conflicted
+++ resolved
@@ -24,15 +24,7 @@
 __author__ = "David Carter"
 __url__ = "https://www.davesrocketshop.com"
     
-<<<<<<< HEAD
-import FreeCAD
-import FreeCADGui
-import Part
-
 from App.ShapeComponent import ShapeLocation
-=======
-from App.ShapeComponent import ShapeComponent
->>>>>>> 42935dda
 
 from App.Constants import FIN_TYPE_TRAPEZOID
 from App.Constants import FIN_CROSS_SQUARE, FIN_CROSS_ROUND, FIN_CROSS_AIRFOIL, FIN_CROSS_WEDGE, \
