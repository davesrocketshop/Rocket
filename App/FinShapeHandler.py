--- conflicted
+++ resolved
@@ -297,10 +297,10 @@
                 elif mask is not None and (debug != FIN_DEBUG_PROFILE_ONLY):
                     loft = loft.common(mask)
 
-                if self._obj.Ttw:
-                    ttw = self._makeTtw()
-                    if ttw:
-                        loft = loft = loft.fuse(ttw)
+                    if self._obj.Ttw:
+                        ttw = self._makeTtw()
+                        if ttw:
+                            loft = loft.fuse(ttw)
 
         return loft
 
@@ -311,11 +311,8 @@
 
     def _drawFin(self):
         fin = self._drawSingleFin()
-<<<<<<< HEAD
+        # fin.translate(FreeCAD.Vector(0,0,float(self._obj.ParentRadius) + float(self._obj.AxialOffset)))
         fin.translate(FreeCAD.Vector(0,0,float(self._obj.ParentRadius)))
-=======
-        fin.translate(FreeCAD.Vector(0,0,float(self._obj.ParentRadius) + float(self._obj.AxialOffset)))
->>>>>>> 48e609f8
         # print ("Translate (%s,%s,%s)" % (0, 0, self._obj.ParentRadius))
         return Part.makeCompound([fin])
 
@@ -324,11 +321,8 @@
         base = self._drawSingleFin()
         for i in range(self._obj.FinCount):
             fin = Part.Shape(base) # Create a copy
-<<<<<<< HEAD
+            # fin.translate(FreeCAD.Vector(0,0,float(self._obj.ParentRadius) + float(self._obj.AxialOffset)))
             fin.translate(FreeCAD.Vector(0,0,float(self._obj.ParentRadius)))
-=======
-            fin.translate(FreeCAD.Vector(0,0,float(self._obj.ParentRadius) + float(self._obj.AxialOffset)))
->>>>>>> 48e609f8
             fin.rotate(FreeCAD.Vector(0, 0, 0), FreeCAD.Vector(1,0,0), i * float(self._obj.FinSpacing))
             fins.append(fin)
 
