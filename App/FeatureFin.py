--- conflicted
+++ resolved
@@ -27,14 +27,10 @@
 import FreeCAD
 import math
 
-<<<<<<< HEAD
 from App.events.ComponentChangeEvent import ComponentChangeEvent
 
-from App.RocketComponent import RocketComponent
-=======
 from App.position.AxialMethod import BOTTOM
 from App.ExternalComponent import ExternalComponent
->>>>>>> d4c40b0f
 from App.SymmetricComponent import SymmetricComponent
 from App.FeatureInnerTube import FeatureInnerTube
 from App.util.Coordinate import Coordinate, NUL
@@ -195,14 +191,11 @@
 
         # Ensure any automatic variables are set
         self.setParentDiameter()
-<<<<<<< HEAD
         self.getTubeOuterDiameter()
-=======
         self._setTtwAutoHeight()
 
     def isAfter(self):
         return False
->>>>>>> d4c40b0f
 
     # def setParentRadius(self, parentRadius):
     #     if self._obj.AutoInnerDiameter and self._obj.ParentRadius != parentRadius:
