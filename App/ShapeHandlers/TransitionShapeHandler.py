# ***************************************************************************
# *   Copyright (c) 2021-2023 David Carter <dcarter@davidcarter.ca>         *
# *                                                                         *
# *   Significant portions of this code are derived directly or indirectly  *
# *   from the OpenRocket project                                           *
# *   https://github.com/openrocket/openrocket                              *
# *                                                                         *
# *   This program is free software; you can redistribute it and/or modify  *
# *   it under the terms of the GNU Lesser General Public License (LGPL)    *
# *   as published by the Free Software Foundation; either version 2 of     *
# *   the License, or (at your option) any later version.                   *
# *   for detail see the LICENCE text file.                                 *
# *                                                                         *
# *   This program is distributed in the hope that it will be useful,       *
# *   but WITHOUT ANY WARRANTY; without even the implied warranty of        *
# *   MERCHANTABILITY or FITNESS FOR A PARTICULAR PURPOSE.  See the         *
# *   GNU Library General Public License for more details.                  *
# *                                                                         *
# *   You should have received a copy of the GNU Library General Public     *
# *   License along with this program; if not, write to the Free Software   *
# *   Foundation, Inc., 59 Temple Place, Suite 330, Boston, MA  02111-1307  *
# *   USA                                                                   *
# *                                                                         *
# ***************************************************************************
"""Base class for drawing transitions"""

__title__ = "FreeCAD Transition Shape Handler"
__author__ = "David Carter"
__url__ = "https://www.davesrocketshop.com"
    
import FreeCAD
import Part
import math

from DraftTools import translate

from App.Constants import STYLE_CAPPED, STYLE_HOLLOW, STYLE_SOLID, STYLE_SOLID_CORE
from App.Constants import STYLE_CAP_BAR, STYLE_CAP_CROSS

from App.Utilities import _err

CLIP_PRECISION = 0.00001

class TransitionShapeHandler():
    def __init__(self, obj):

        # This gets changed when redrawn so it's very important to save a copy
        self._placement = FreeCAD.Placement(obj.Placement)

        # Common parameters
        self._type = str(obj.TransitionType)
        self._style = str(obj.TransitionStyle)
        self._foreCapStyle = str(obj.ForeCapStyle)
        self._foreCapBarWidth = float(obj.ForeCapBarWidth)
        self._aftCapStyle = str(obj.AftCapStyle)
        self._aftCapBarWidth = float(obj.AftCapBarWidth)
        self._thickness = float(obj.Thickness)

        self._length = float(obj.Length)
        self._foreRadius = float(obj.ForeDiameter) / 2.0
        self._foreAuto = bool(obj.ForeAutoDiameter)
        self._aftRadius = float(obj.AftDiameter) / 2.0
        self._aftAuto = bool(obj.AftAutoDiameter)
        self._coreRadius = float(obj.CoreDiameter) / 2.0
        self._coefficient = float(obj.Coefficient)
        self._resolution = int(obj.Resolution)

        self._clipped = (bool(obj.Clipped) and self.isClippable()) # lgtm [py/init-calls-subclass]
        self._clipLength = -1.0
        self._clipR1 = -1.0
        self._clipR2 = -1.0

        self._foreShoulder = bool(obj.ForeShoulder)
        self._foreShoulderLength = float(obj.ForeShoulderLength)
        self._foreShoulderRadius = float(obj.ForeShoulderDiameter) / 2.0
        self._foreShoulderAuto = bool(obj.ForeShoulderAutoDiameter)
        self._foreShoulderThickness = float(obj.ForeShoulderThickness)

        self._aftShoulder = bool(obj.AftShoulder)
        self._aftShoulderLength = float(obj.AftShoulderLength)
        self._aftShoulderRadius = float(obj.AftShoulderDiameter) / 2.0
        self._aftShoulderAuto = bool(obj.AftShoulderAutoDiameter)
        self._aftShoulderThickness = float(obj.AftShoulderThickness)

        self._shoulder = (self._foreShoulder or self._aftShoulder)

        # Used to show the shape outline for debugging
        self._debugShape = False

        self._obj = obj

    def makeSpline(self, points):
        
        spline = Part.BSplineCurve()
        spline.buildFromPoles(points)
        return spline

    def isClippable(self):
        return True # Override if the shape is not clippable

    def isValidShape(self):
        
        #Perform some general validations
        if self._style in [STYLE_HOLLOW, STYLE_CAPPED]:
            if self._thickness <= 0:
                _err(translate('Rocket', "For %s transitions thickness must be > 0") % self._style)
                return False
            if self._thickness >= self._foreRadius or self._thickness >= self._aftRadius:
                _err(translate('Rocket', "Transition thickness must be less than the front or back radius"))
                return False

        elif self._style == STYLE_SOLID_CORE:
            if self._coreRadius >= self._foreRadius or self._coreRadius >= self._aftRadius:
                _err(translate('Rocket', "Transition core must be less than the front or back diameter"))
                return False
            if self._foreShoulder:
                if self._coreRadius >= self._foreShoulderRadius:
                    _err(translate('Rocket', "Transition core must be less than the shoulder diameter"))
                    return False
            if self._aftShoulder:
                if self._coreRadius >= self._aftShoulderRadius:
                    _err(translate('Rocket', "Transition core must be less than the shoulder diameter"))
                    return False

        if self._foreShoulder:
            if self._foreShoulderLength <= 0:
                _err(translate('Rocket', "Forward shoulder length must be > 0"))
                return False
            if self._foreShoulderRadius <= 0:
                _err(translate('Rocket', "Forward shoulder diameter must be > 0"))
                return False
            if self._foreShoulderRadius > self._foreRadius:
                if self._foreShoulderAuto:
                    self._foreRadius = self._foreShoulderRadius + 0.001
                elif self._foreAuto:
                    self._foreShoulderRadius = self._foreRadius - 0.001
                else:
                    _err(translate('Rocket', "Forward shoulder diameter can not exceed the transition diameter at the shoulder"))
                    return False
            if self._style in [STYLE_HOLLOW, STYLE_CAPPED]:
                if self._foreShoulderThickness <= 0:
                    _err(translate('Rocket', "For %s transitions with a shoulder, shoulder thickness must be > 0") % self._style)
                    return False
                if self._foreShoulderThickness >= self._foreShoulderRadius:
                    _err(translate('Rocket', "Shoulder thickness must be less than the shoulder radius"))
                    return False

        if self._aftShoulder:
            if self._aftShoulderLength <= 0:
                _err(translate('Rocket', "Aft shoulder length must be > 0"))
                return False
            if self._aftShoulderRadius <= 0:
                _err(translate('Rocket', "Aft shoulder diameter must be > 0"))
                return False
            if self._aftShoulderRadius > self._aftRadius:
                if self._aftShoulderAuto:
                    self._aftRadius = self._aftShoulderRadius + 0.001
                elif self._aftAuto:
                    self._aftShoulderRadius = self._aftRadius - 0.001
                else:
                    _err(translate('Rocket', "Aft shoulder diameter can not exceed the transition diameter at the shoulder"))
                    return False
            if self._style in [STYLE_HOLLOW, STYLE_CAPPED]:
                if self._aftShoulderThickness <= 0:
                    _err(translate('Rocket', "For %s transitions with a shoulder, shoulder thickness must be > 0") % self._style)
                    return False
                if self._aftShoulderThickness >= self._aftShoulderRadius:
                    _err(translate('Rocket', "Shoulder thickness must be less than the shoulder radius"))
                    return False

        return True

    #
    # Numerically solve clipLength from the equation
    #     r1 == self._getRadius(clipLength,r2,clipLength+length)
    # using a binary search.  It assumes getOuterRadius() to be monotonically increasing.
    #
    def _calculateClip(self, r1, r2):

        # check if already calculated
        if self._clipR1 == r1 and self._clipR2 == r2:
            return
        self._clipR1 = r1
        self._clipR2 = r2

        min = 0.0
        max = self._length

        if self._debugShape:
            print("_calculateClip: r1 = %f, r2 = %f, length = %f" % (r1, r2, self._length))

        if r1 >= r2:
            tmp = r1
            r1 = r2
            r2 = tmp

        #
        # Keep increasing the length until our radius gets less than our target radius.
        # This sets the min and max range to search
        #
        n = 0
        rmax = self._radiusAt(r2, 0.0, max, self._length)
        while (rmax - r1) < 0:
            min = max
            max *= 2.0
            n += 1
            if n > 10:
                break
            rmax = self._radiusAt(r2, 0.0, max, self._length)

        # Do a binary search to see where we fit within tolerance
        while True:
            self._clipLength = (min + max) / 2.0
            val =self. _radiusAt(r2, 0.0, self._clipLength, self._length)
            err = (val - r1)
            if math.fabs(err) < CLIP_PRECISION:
                if self._debugShape:
                   print("_calculateClip: r1 = %f, r2 = %f, clip length = %f, err = %f" % (r1, r2, self._clipLength, err))
                return
            if err > 0:
                max = self._clipLength
            else:
                min = self._clipLength

    def _foreBarCap(self):
        return self._foreCrossCap(barOnly = True)

    def _foreCrossCap(self, barOnly = False):
        BASE_WIDTH = 5
        base = self._length + BASE_WIDTH
        length = self._foreShoulderThickness + 2 * BASE_WIDTH
        if self._foreShoulder:
            length += self._foreShoulderLength
            base += self._foreShoulderLength

        point = FreeCAD.Vector(base, 0, 0)
        direction = FreeCAD.Vector(-1,0,0)

        mask = Part.makeCylinder(self._foreShoulderRadius - self._foreShoulderThickness, length, point, direction)

        point = FreeCAD.Vector(base + BASE_WIDTH, self._foreShoulderRadius, (self._foreCapBarWidth / 2.0))
        box = Part.makeBox(self._foreCapBarWidth, 2.0 * self._foreShoulderRadius, length, point, direction)
        mask = mask.cut(box)
        if not barOnly:
            point = FreeCAD.Vector(base + BASE_WIDTH, (self._foreCapBarWidth / 2.0), self._foreShoulderRadius)
            box = Part.makeBox(2.0 * self._foreShoulderRadius, self._foreCapBarWidth, length, point, direction)
            mask = mask.cut(box)
        return mask

    def _aftBarCap(self):
        return self._aftCrossCap(barOnly = True)

    def _aftCrossCap(self, barOnly = False):
        BASE_WIDTH = 5
        base = 0.0 - BASE_WIDTH
        length = self._aftShoulderThickness + BASE_WIDTH
        if self._aftShoulder:
            length += self._aftShoulderLength
            base -= self._aftShoulderLength

        point = FreeCAD.Vector(base, 0, 0)
        direction = FreeCAD.Vector(1,0,0)

        mask = Part.makeCylinder(self._aftShoulderRadius - self._aftShoulderThickness, length, point, direction)

        point = FreeCAD.Vector(base + BASE_WIDTH, self._aftShoulderRadius, -(self._aftCapBarWidth / 2.0))
        box = Part.makeBox(self._aftCapBarWidth, 2.0 * self._aftShoulderRadius, length - BASE_WIDTH, point, direction)
        mask = mask.cut(box)
        if not barOnly:
            point = FreeCAD.Vector(base + BASE_WIDTH, (self._aftCapBarWidth / 2.0), -self._aftShoulderRadius)
            box = Part.makeBox(2.0 * self._aftShoulderRadius, self._aftCapBarWidth, length - BASE_WIDTH, point, direction)
            mask = mask.cut(box)
        return mask


    def draw(self):
        
        if not self.isValidShape():
            return

        self._debugShape = False
        edges = None
        try:
            if self._style == STYLE_SOLID:
                if self._shoulder:
                    edges = self._drawSolidShoulder()
                else:
                    edges = self._drawSolid()
            elif self._style == STYLE_SOLID_CORE:
                if self._shoulder:
                    edges = self._drawSolidShoulderCore()
                else:
                    edges = self._drawSolidCore()
            elif self._style == STYLE_HOLLOW:
                if self._shoulder:
                    edges = self._drawHollowShoulder()
                else:
                    edges = self._drawHollow()
            else:
                if self._shoulder:
                    edges = self._drawCappedShoulder()
                else:
                    edges = self._drawCapped()
        except (ValueError, ZeroDivisionError, Part.OCCError) as ex:
            if self._debugShape:
                raise ex
            _err(translate('Rocket', "Transition parameters produce an invalid shape"))
            return

        if edges is not None:
            try:
                if self._debugShape:
                    for edge in edges:
                        Part.show(edge)
                wire = Part.Wire(edges)
                face = Part.Face(wire)
                shape = face.revolve(FreeCAD.Vector(0, 0, 0),FreeCAD.Vector(1, 0, 0), 360)
            except Part.OCCError as ex:
                if self._debugShape:
                    raise ex
                _err(translate('Rocket', "Transition parameters produce an invalid shape"))
                return
        else:
            _err(translate('Rocket', "Transition parameters produce an invalid shape"))

        try:
            if self._style == STYLE_CAPPED:
                mask = None
                if self._foreCapStyle == STYLE_CAP_BAR:
                    mask = self._foreBarCap()
                elif self._foreCapStyle == STYLE_CAP_CROSS:
                    mask = self._foreCrossCap()

                if mask is not None:
                    shape = shape.cut(mask)
        except Part.OCCError:
            _err(translate('Rocket', "Forward cap style produces an invalid shape"))
            return

        try:
            if self._style == STYLE_CAPPED:
                mask = None
                if self._aftCapStyle == STYLE_CAP_BAR:
                    mask = self._aftBarCap()
                elif self._aftCapStyle == STYLE_CAP_CROSS:
                    mask = self._aftCrossCap()

                if mask is not None:
                    shape = shape.cut(mask)
        except Part.OCCError:
            _err(translate('Rocket', "Forward cap style produces an invalid shape"))
            return

        self._obj.Shape = shape
        self._obj.Placement = self._placement

    def _generateCurve(self, r1, r2, length, min = 0.0, max = 0.0):
        """
            For clipped functions, length will be the clip length and self._length is
            the actual length
        """
        if self._debugShape:
            print("r1 = %f, r2 = %f, length = %f, min = %f, max = %f" % (r1, r2, length, min, max))
        if max <= 0:
            max = self._length

        if self._clipped:
            if r1 < r2:
                points = [FreeCAD.Vector(min, r1)] # 0
            else:
                points = [FreeCAD.Vector(max, r2)] # 1
        else:
            points = [FreeCAD.Vector(min, r1)] # 2,3

        for i in range(1, self._resolution):
            
            if self._clipped:
                if r1 < r2: # 0
                    x = min + (float(i) * ((max - min) / float(self._resolution)))
                    y = self._radiusAt(r2, 0.0, length, self._length - x)
                else: # 1
                    x = max - (float(i) * ((max - min) / float(self._resolution)))
                    y = self._radiusAt(r1, 0.0, length, x)
            else:
                # 2,3
                x = float(i) * ((max - min) / float(self._resolution)) + min
                y = self._radiusAt(r1, r2, length, x)
            points.append(FreeCAD.Vector(x, y))

        if self._clipped:
            if r1 < r2:
                points.append(FreeCAD.Vector(max, r2)) # 0
            else:
                points.append(FreeCAD.Vector(min, r1)) # 1
        else:
            points.append(FreeCAD.Vector(max, r2)) # 2, 3

        if self._debugShape:
            for point in points:
                print("x,y (%f,%f)" % (point.x, point.y))

        return self.makeSpline(points)

    def _getLength(self):
        if self._clipped:
            return self._clipLength
        return self._length

    def _curve(self):
        if self._clipped:
            self._calculateClip(self._foreRadius, self._aftRadius)

        curve = self._generateCurve(self._foreRadius, self._aftRadius, self._getLength())
        return curve

    def _curveInnerHollow(self):
        if self._clipped:
            self._calculateClip(self._foreRadius - self._thickness, self._aftRadius - self._thickness)

        curve = self._generateCurve(self._foreRadius - self._thickness, self._aftRadius - self._thickness, self._getLength())
        return curve

    def _curveInner(self, foreX, aftX, foreY, aftY):
        if self._clipped:
            self._calculateClip(foreY, aftY)

        curve = self._generateCurve(foreY, aftY, self._getLength(), foreX, aftX)
        return curve

    def _clippedInnerRadius(self, r1, r2, pos):
        radius1 = r1 - self._thickness
        radius2 = r2 - self._thickness

        if self._clipped:
            self._calculateClip(radius1, radius2)
            if r2 > r1:
                radius = self._radiusAt(radius2, 0.0, self._clipLength, self._length - pos)
                return radius
            else:
                radius = self._radiusAt(radius1, 0.0, self._clipLength, pos)
                return radius
        return self._radiusAt(radius1, radius2, self._length, pos)

    def _drawSolid(self):
        outer_curve = self._curve()

        edges = self._solidLines(outer_curve)
        return edges

    def _drawSolidShoulder(self):
        outer_curve = self._curve()

        edges = self._solidShoulderLines(outer_curve)
        return edges

    def _drawSolidCore(self):
        outer_curve = self._curve()

        edges = self._solidCoreLines(outer_curve)
        return edges

    def _drawSolidShoulderCore(self):
        outer_curve = self._curve()

        edges = self._solidShoulderCoreLines(outer_curve)
        return edges

    def _drawHollow(self):
        outer_curve = self._curve()
        inner_curve = self._curveInnerHollow()

        edges = self._hollowLines(outer_curve, inner_curve)
        return edges

    def _drawHollowShoulder(self):
        innerForeX = 0.0
        if self._foreShoulder:
            innerForeX = self._thickness

        innerAftX = self._length
        if self._aftShoulder:
            innerAftX = self._length - self._thickness

        innerForeY = self._clippedInnerRadius(self._foreRadius, self._aftRadius, innerForeX)
        innerAftY = self._clippedInnerRadius(self._foreRadius, self._aftRadius, innerAftX)

        outer_curve = self._curve()
        inner_curve = self._curveInner(innerForeX, innerAftX, innerForeY, innerAftY)

        edges = self._hollowShoulderLines(innerForeY, innerAftY, outer_curve, inner_curve)
        return edges

    def _drawCapped(self):
        innerForeX = self._thickness
        innerAftX = self._length - self._thickness

        innerForeY = self._clippedInnerRadius(self._foreRadius, self._aftRadius, innerForeX)
        innerAftY = self._clippedInnerRadius(self._foreRadius, self._aftRadius, innerAftX)

        outer_curve = self._curve()
        inner_curve = self._curveInner(innerForeX, innerAftX, innerForeY, innerAftY)

        edges = self._cappedLines(innerForeY, innerAftY, outer_curve, inner_curve)
        return edges

    def _drawCappedShoulder(self):
        innerForeX = self._thickness
        innerAftX = self._length - self._thickness

        innerForeY = self._clippedInnerRadius(self._foreRadius, self._aftRadius, innerForeX)
        innerAftY = self._clippedInnerRadius(self._foreRadius, self._aftRadius, innerAftX)

        outer_curve = self._curve()
        inner_curve = self._curveInner(innerForeX, innerAftX, innerForeY, innerAftY)

        edges = self._cappedShoulderLines(innerForeY, innerAftY, outer_curve, inner_curve)
        return edges

    def _solidLines(self, outerShape):
        
        foreCenter = FreeCAD.Vector(0.0, 0.0)
        aftCenter = FreeCAD.Vector(self._length, 0.0)

        foreRadius = FreeCAD.Vector(0.0, self._foreRadius)
        aftRadius = FreeCAD.Vector(self._length, self._aftRadius)

        line1 = Part.LineSegment(foreRadius, foreCenter)
        line2 = Part.LineSegment(foreCenter, aftCenter)
        line3 = Part.LineSegment(aftCenter, aftRadius)
        return [outerShape.toShape(), line1.toShape(), line2.toShape(), line3.toShape()]

    def _solidShoulderLines(self, outerShape):

        front = []
        back = []
        if self._foreShoulder:
<<<<<<< HEAD
            step = (self._foreRadius > self._foreShoulderRadius)
            if step:
                line1 = Part.LineSegment(FreeCAD.Vector(self._length, self._foreRadius),                                FreeCAD.Vector(self._length, self._foreShoulderRadius))
            line2 = Part.LineSegment(FreeCAD.Vector(self._length, self._foreShoulderRadius),                        FreeCAD.Vector(self._length + self._foreShoulderLength,self._foreShoulderRadius))
            line3 = Part.LineSegment(FreeCAD.Vector(self._length + self._foreShoulderLength,self._foreShoulderRadius), FreeCAD.Vector(self._length + self._foreShoulderLength,0))
=======
            line1 = Part.LineSegment(FreeCAD.Vector(0.0, self._foreRadius),                                FreeCAD.Vector(0.0, self._foreShoulderRadius))
            line2 = Part.LineSegment(FreeCAD.Vector(0.0, self._foreShoulderRadius),                        FreeCAD.Vector(-self._foreShoulderLength,self._foreShoulderRadius))
            line3 = Part.LineSegment(FreeCAD.Vector(-self._foreShoulderLength,self._foreShoulderRadius), FreeCAD.Vector(-self._foreShoulderLength,0))
>>>>>>> aef92e0a

            # Have to factor in an aft shoulder
            if self._aftShoulder:
                line4 = Part.LineSegment(FreeCAD.Vector(-self._foreShoulderLength,0), FreeCAD.Vector(self._aftShoulderLength, 0))
            else:
<<<<<<< HEAD
                line4 = Part.LineSegment(FreeCAD.Vector(self._length + self._foreShoulderLength,0), FreeCAD.Vector(0, 0))
            if step:
                front = [line1.toShape(), line2.toShape(), line3.toShape(), line4.toShape()]
            else:
                front = [line2.toShape(), line3.toShape(), line4.toShape()]
=======
                line4 = Part.LineSegment(FreeCAD.Vector(-self._foreShoulderLength,0), FreeCAD.Vector(0, 0))
            front = [line1.toShape(), line2.toShape(), line3.toShape(), line4.toShape()]
>>>>>>> aef92e0a
        else:
            line1 = Part.LineSegment(FreeCAD.Vector(0.0, self._foreRadius), FreeCAD.Vector(0.0, 0))

            # Have to factor in an aft shoulder
            if self._aftShoulder:
                line2 = Part.LineSegment(FreeCAD.Vector(0.0,0), FreeCAD.Vector(self._aftShoulderLength, 0))
            else:
                line2 = Part.LineSegment(FreeCAD.Vector(0.0,0), FreeCAD.Vector(0, 0))
            front = [line1.toShape(), line2.toShape()]

        if self._aftShoulder:
<<<<<<< HEAD
            step = (self._aftRadius > self._aftShoulderRadius)
            if step:
                line1 = Part.LineSegment(FreeCAD.Vector(0, self._aftRadius),                                  FreeCAD.Vector(0, self._aftShoulderRadius))
            line2 = Part.LineSegment(FreeCAD.Vector(0, self._aftShoulderRadius),                          FreeCAD.Vector(- self._aftShoulderLength,self._aftShoulderRadius))
            line3 = Part.LineSegment(FreeCAD.Vector(-self._aftShoulderLength,self._aftShoulderRadius), FreeCAD.Vector(-self._aftShoulderLength,0))
            if step:
                back = [line1.toShape(), line2.toShape(), line3.toShape()]
            else:
                back = [line2.toShape(), line3.toShape()]
=======
            line1 = Part.LineSegment(FreeCAD.Vector(self._length, self._aftRadius),                                  FreeCAD.Vector(self._length, self._aftShoulderRadius))
            line2 = Part.LineSegment(FreeCAD.Vector(self._length, self._aftShoulderRadius),                          FreeCAD.Vector(self._length + self._aftShoulderLength,self._aftShoulderRadius))
            line3 = Part.LineSegment(FreeCAD.Vector(self._length + self._aftShoulderLength,self._aftShoulderRadius), FreeCAD.Vector(self._length + self._aftShoulderLength,0))
            back = [line1.toShape(), line2.toShape(), line3.toShape()]
>>>>>>> aef92e0a
        else:
            line1 = Part.LineSegment(FreeCAD.Vector(self._length, self._aftRadius), FreeCAD.Vector(self._length, 0))
            back = [line1.toShape()]

        return [outerShape.toShape()] + front + back

    def _solidCoreLines(self, outerShape):
        
        foreCenter = FreeCAD.Vector(0.0, self._coreRadius)
        aftCenter = FreeCAD.Vector(self._length, self._coreRadius)

        foreRadius = FreeCAD.Vector(0.0, self._foreRadius)
        aftRadius = FreeCAD.Vector(self._length, self._aftRadius)

        line1 = Part.LineSegment(foreRadius, foreCenter)
        line2 = Part.LineSegment(foreCenter, aftCenter)
        line3 = Part.LineSegment(aftCenter, aftRadius)
        return [outerShape.toShape(), line1.toShape(), line2.toShape(), line3.toShape()]

    def _solidShoulderCoreLines(self, outerShape):
        
        front = []
        back = []
        if self._foreShoulder:
<<<<<<< HEAD
            step = (self._foreRadius > self._foreShoulderRadius)
            if step:
                line1 = Part.LineSegment(FreeCAD.Vector(self._length, self._foreRadius),                                FreeCAD.Vector(self._length, self._foreShoulderRadius))
            line2 = Part.LineSegment(FreeCAD.Vector(self._length, self._foreShoulderRadius),                        FreeCAD.Vector(self._length + self._foreShoulderLength,self._foreShoulderRadius))
            line3 = Part.LineSegment(FreeCAD.Vector(self._length + self._foreShoulderLength,self._foreShoulderRadius), FreeCAD.Vector(self._length + self._foreShoulderLength,self._coreRadius))
=======
            line1 = Part.LineSegment(FreeCAD.Vector(0.0, self._foreRadius),                                FreeCAD.Vector(0.0, self._foreShoulderRadius))
            line2 = Part.LineSegment(FreeCAD.Vector(0.0, self._foreShoulderRadius),                        FreeCAD.Vector(-self._foreShoulderLength,self._foreShoulderRadius))
            line3 = Part.LineSegment(FreeCAD.Vector(-self._foreShoulderLength,self._foreShoulderRadius), FreeCAD.Vector(-self._foreShoulderLength,self._coreRadius))
>>>>>>> aef92e0a

            # Have to factor in an aft shoulder
            if self._aftShoulder:
                line4 = Part.LineSegment(FreeCAD.Vector(-self._foreShoulderLength,self._coreRadius), FreeCAD.Vector(self._length + self._aftShoulderLength, self._coreRadius))
            else:
<<<<<<< HEAD
                line4 = Part.LineSegment(FreeCAD.Vector(self._length + self._foreShoulderLength,self._coreRadius), FreeCAD.Vector(0, self._coreRadius))
            if step:
                front = [line1.toShape(), line2.toShape(), line3.toShape(), line4.toShape()]
            else:
                front = [line2.toShape(), line3.toShape(), line4.toShape()]
=======
                line4 = Part.LineSegment(FreeCAD.Vector(-self._foreShoulderLength,self._coreRadius), FreeCAD.Vector(self._length, self._coreRadius))
            front = [line1.toShape(), line2.toShape(), line3.toShape(), line4.toShape()]
>>>>>>> aef92e0a
        else:
            line1 = Part.LineSegment(FreeCAD.Vector(0.0, self._foreRadius), FreeCAD.Vector(0.0, self._coreRadius))

            # Have to factor in an aft shoulder
            if self._aftShoulder:
                line2 = Part.LineSegment(FreeCAD.Vector(0.0,self._coreRadius), FreeCAD.Vector(self._length + self._aftShoulderLength, self._coreRadius))
            else:
                line2 = Part.LineSegment(FreeCAD.Vector(self._length,self._coreRadius), FreeCAD.Vector(0, self._coreRadius))
            front = [line1.toShape(), line2.toShape()]

        if self._aftShoulder:
<<<<<<< HEAD
            step = (self._aftRadius > self._aftShoulderRadius)
            if step:
                line1 = Part.LineSegment(FreeCAD.Vector(0, self._aftRadius),                                  FreeCAD.Vector(0, self._aftShoulderRadius))
            line2 = Part.LineSegment(FreeCAD.Vector(0, self._aftShoulderRadius),                          FreeCAD.Vector(-self._aftShoulderLength,self._aftShoulderRadius))
            line3 = Part.LineSegment(FreeCAD.Vector(-self._aftShoulderLength,self._aftShoulderRadius), FreeCAD.Vector(-self._aftShoulderLength,self._coreRadius))
            if step:
                back = [line1.toShape(), line2.toShape(), line3.toShape()]
            else:
                back = [line2.toShape(), line3.toShape()]
=======
            line1 = Part.LineSegment(FreeCAD.Vector(self._length, self._aftRadius),                                  FreeCAD.Vector(self._length, self._aftShoulderRadius))
            line2 = Part.LineSegment(FreeCAD.Vector(self._length, self._aftShoulderRadius),                          FreeCAD.Vector(self._length + self._aftShoulderLength,self._aftShoulderRadius))
            line3 = Part.LineSegment(FreeCAD.Vector(self._length + self._aftShoulderLength,self._aftShoulderRadius), FreeCAD.Vector(self._length + self._aftShoulderLength,self._coreRadius))
            back = [line1.toShape(), line2.toShape(), line3.toShape()]
>>>>>>> aef92e0a
        else:
            line1 = Part.LineSegment(FreeCAD.Vector(self._length, self._aftRadius), FreeCAD.Vector(self._length, self._coreRadius))
            back = [line1.toShape()]

        return [outerShape.toShape()] + front + back

    def _hollowLines(self, outerShape, innerShape):
        
        major = FreeCAD.Vector(self._length, self._aftRadius)
        minor = FreeCAD.Vector(0.0, self._foreRadius)

        innerMajor = FreeCAD.Vector(self._length, self._aftRadius - self._thickness)
        innerMinor = FreeCAD.Vector(0.0, self._foreRadius - self._thickness)

        line1 = Part.LineSegment(major, innerMajor)
        line2 = Part.LineSegment(minor, innerMinor)
        return [outerShape.toShape(), line1.toShape(), line2.toShape(), innerShape.toShape()]

    def _hollowShoulderLines(self, foreY, aftY, outerShape, innerShape):

        front = []
        back = []
        if self._foreShoulder:
<<<<<<< HEAD
            step = (self._foreRadius > self._foreShoulderRadius)
            if step:
                line1 = Part.LineSegment(FreeCAD.Vector(self._length, self._foreRadius),                                                              FreeCAD.Vector(self._length, self._foreShoulderRadius))
            line2 = Part.LineSegment(FreeCAD.Vector(self._length, self._foreShoulderRadius),                                                      FreeCAD.Vector(self._length + self._foreShoulderLength,self._foreShoulderRadius))
            line3 = Part.LineSegment(FreeCAD.Vector(self._length + self._foreShoulderLength,self._foreShoulderRadius),                               FreeCAD.Vector(self._length + self._foreShoulderLength,self._foreShoulderRadius - self._foreShoulderThickness))
            line4 = Part.LineSegment(FreeCAD.Vector(self._length + self._foreShoulderLength,self._foreShoulderRadius - self._foreShoulderThickness), FreeCAD.Vector(self._length - self._thickness,self._foreShoulderRadius - self._foreShoulderThickness))
            line5 = Part.LineSegment(FreeCAD.Vector(self._length - self._thickness,self._foreShoulderRadius - self._foreShoulderThickness),           FreeCAD.Vector(self._length - self._thickness,foreY))
=======
            line1 = Part.LineSegment(FreeCAD.Vector(0.0, self._foreRadius),                                                              FreeCAD.Vector(0.0, self._foreShoulderRadius))
            line2 = Part.LineSegment(FreeCAD.Vector(0.0, self._foreShoulderRadius),                                                      FreeCAD.Vector(-self._foreShoulderLength,self._foreShoulderRadius))
            line3 = Part.LineSegment(FreeCAD.Vector(-self._foreShoulderLength,self._foreShoulderRadius),                               FreeCAD.Vector(-self._foreShoulderLength,self._foreShoulderRadius - self._foreShoulderThickness))
            line4 = Part.LineSegment(FreeCAD.Vector(-self._foreShoulderLength,self._foreShoulderRadius - self._foreShoulderThickness), FreeCAD.Vector(self._thickness,self._foreShoulderRadius - self._foreShoulderThickness))
            line5 = Part.LineSegment(FreeCAD.Vector(self._thickness,self._foreShoulderRadius - self._foreShoulderThickness),           FreeCAD.Vector(self._thickness,foreY))
>>>>>>> aef92e0a

            if step:
                front = [line1.toShape(), line2.toShape(), line3.toShape(), line4.toShape(), line5.toShape()]
            else:
                front = [line2.toShape(), line3.toShape(), line4.toShape(), line5.toShape()]
        else:
            line1 = Part.LineSegment(FreeCAD.Vector(0.0, self._foreRadius), FreeCAD.Vector(0.0, foreY))

            front = [line1.toShape()]

        if self._aftShoulder:
<<<<<<< HEAD
            step = (self._aftRadius > self._aftShoulderRadius)
            if step:
                line1 = Part.LineSegment(FreeCAD.Vector(0.0, self._aftRadius),                                                               FreeCAD.Vector(0.0, self._aftShoulderRadius))
            line2 = Part.LineSegment(FreeCAD.Vector(0.0, self._aftShoulderRadius),                                                       FreeCAD.Vector(-self._aftShoulderLength,self._aftShoulderRadius))
            line3 = Part.LineSegment(FreeCAD.Vector(-self._aftShoulderLength,self._aftShoulderRadius),                              FreeCAD.Vector(-self._aftShoulderLength,self._aftShoulderRadius - self._aftShoulderThickness))
            line4 = Part.LineSegment(FreeCAD.Vector(-self._aftShoulderLength,self._aftShoulderRadius - self._aftShoulderThickness), FreeCAD.Vector(self._thickness,self._aftShoulderRadius - self._aftShoulderThickness))
            line5 = Part.LineSegment(FreeCAD.Vector(self._thickness,self._aftShoulderRadius - self._aftShoulderThickness),         FreeCAD.Vector(self._thickness,aftY))
=======
            line1 = Part.LineSegment(FreeCAD.Vector(self._length, self._aftRadius),                                                               FreeCAD.Vector(self._length, self._aftShoulderRadius))
            line2 = Part.LineSegment(FreeCAD.Vector(self._length, self._aftShoulderRadius),                                                       FreeCAD.Vector(self._length + self._aftShoulderLength,self._aftShoulderRadius))
            line3 = Part.LineSegment(FreeCAD.Vector(self._length + self._aftShoulderLength,self._aftShoulderRadius),                              FreeCAD.Vector(self._length + self._aftShoulderLength,self._aftShoulderRadius - self._aftShoulderThickness))
            line4 = Part.LineSegment(FreeCAD.Vector(self._length + self._aftShoulderLength,self._aftShoulderRadius - self._aftShoulderThickness), FreeCAD.Vector(self._length - self._thickness,self._aftShoulderRadius - self._aftShoulderThickness))
            line5 = Part.LineSegment(FreeCAD.Vector(self._length - self._thickness,self._aftShoulderRadius - self._aftShoulderThickness),         FreeCAD.Vector(self._length - self._thickness,aftY))
>>>>>>> aef92e0a

            if step:
                back = [line1.toShape(), line2.toShape(), line3.toShape(), line4.toShape(), line5.toShape()]
            else:
                back = [line2.toShape(), line3.toShape(), line4.toShape(), line5.toShape()]
        else:
            line1 = Part.LineSegment(FreeCAD.Vector(self._length, self._aftRadius), FreeCAD.Vector(self._length, aftY))

            back = [line1.toShape()]

        return [outerShape.toShape()] + front + back + [innerShape.toShape()]

    def _cappedLines(self, foreY, aftY, outerShape, innerShape):
            
        fore = FreeCAD.Vector(0.0, self._foreRadius)
        aft = FreeCAD.Vector(self._length, self._aftRadius)

        foreInner = FreeCAD.Vector(self._thickness, foreY)
        aftIinner = FreeCAD.Vector(self._length - self._thickness, aftY)
        
        foreCenter = FreeCAD.Vector(0,0)
        aftCenter = FreeCAD.Vector(self._length,0)

        foreInnerCenter = FreeCAD.Vector(self._thickness,0)
        aftInnerCenter = FreeCAD.Vector(self._length - self._thickness,0)

        line1 = Part.LineSegment(fore, foreCenter)
        line2 = Part.LineSegment(foreCenter, foreInnerCenter)
        line3 = Part.LineSegment(foreInnerCenter, foreInner)
        line4 = Part.LineSegment(aft, aftCenter)
        line5 = Part.LineSegment(aftCenter, aftInnerCenter)
        line6 = Part.LineSegment(aftInnerCenter, aftIinner)
        return [outerShape.toShape(), line1.toShape(), line2.toShape(), line3.toShape(), innerShape.toShape(), line4.toShape(), line5.toShape(), line6.toShape()]

    def _cappedShoulderLines(self, foreY, aftY, outerShape, innerShape):

        front = []
        back = []
        if self._foreShoulder:
<<<<<<< HEAD
            step = (self._foreRadius > self._foreShoulderRadius)
            if step:
                line1 = Part.LineSegment(FreeCAD.Vector(self._length, self._foreRadius),                                                                FreeCAD.Vector(self._length, self._foreShoulderRadius))
            line2 = Part.LineSegment(FreeCAD.Vector(self._length, self._foreShoulderRadius),                                                        FreeCAD.Vector(self._length + self._foreShoulderLength,self._foreShoulderRadius))
            line3 = Part.LineSegment(FreeCAD.Vector(self._length + self._foreShoulderLength,self._foreShoulderRadius),                                 FreeCAD.Vector(self._length + self._foreShoulderLength,0))
            line4 = Part.LineSegment(FreeCAD.Vector(self._length + self._foreShoulderLength,0),                                                        FreeCAD.Vector(self._length + self._foreShoulderLength - self._foreShoulderThickness,0))
            line5 = Part.LineSegment(FreeCAD.Vector(self._length + self._foreShoulderLength - self._foreShoulderThickness,0),                          FreeCAD.Vector(self._length + self._foreShoulderLength - self._foreShoulderThickness,self._foreShoulderRadius - self._foreShoulderThickness))
            line6 = Part.LineSegment(FreeCAD.Vector(self._length + self._foreShoulderLength - self._foreShoulderThickness,self._foreShoulderRadius - self._foreShoulderThickness),
                                                                                                                                            FreeCAD.Vector(self._length - self._thickness,self._foreShoulderRadius - self._foreShoulderThickness))
            line7 = Part.LineSegment(FreeCAD.Vector(self._length - self._thickness,self._foreShoulderRadius - self._foreShoulderThickness),
                                                                                                                                            FreeCAD.Vector(self._length - self._thickness,foreY))
=======
            line1 = Part.LineSegment(FreeCAD.Vector(0.0, self._foreRadius),                                                                FreeCAD.Vector(0.0, self._foreShoulderRadius))
            line2 = Part.LineSegment(FreeCAD.Vector(0.0, self._foreShoulderRadius),                                                        FreeCAD.Vector(-self._foreShoulderLength,self._foreShoulderRadius))
            line3 = Part.LineSegment(FreeCAD.Vector(-self._foreShoulderLength,self._foreShoulderRadius),                                 FreeCAD.Vector(-self._foreShoulderLength,0))
            line4 = Part.LineSegment(FreeCAD.Vector(-self._foreShoulderLength,0),                                                        FreeCAD.Vector(-self._foreShoulderLength + self._foreShoulderThickness,0))
            line5 = Part.LineSegment(FreeCAD.Vector(-self._foreShoulderLength + self._foreShoulderThickness,0),                          FreeCAD.Vector(-self._foreShoulderLength + self._foreShoulderThickness,self._foreShoulderRadius - self._foreShoulderThickness))
            line6 = Part.LineSegment(FreeCAD.Vector(-self._foreShoulderLength + self._foreShoulderThickness,self._foreShoulderRadius - self._foreShoulderThickness),
                                                                                                                                            FreeCAD.Vector(self._thickness,self._foreShoulderRadius - self._foreShoulderThickness))
            line7 = Part.LineSegment(FreeCAD.Vector(self._thickness,self._foreShoulderRadius - self._foreShoulderThickness),
                                                                                                                                            FreeCAD.Vector(self._thickness,foreY))
>>>>>>> aef92e0a

            if step:
                front = [line1.toShape(), line2.toShape(), line3.toShape(), line4.toShape(), line5.toShape(), line6.toShape(), line7.toShape()]
            else:
                front = [line2.toShape(), line3.toShape(), line4.toShape(), line5.toShape(), line6.toShape(), line7.toShape()]
        else:
            line1 = Part.LineSegment(FreeCAD.Vector(0, self._foreRadius), FreeCAD.Vector(0, 0))
            line2 = Part.LineSegment(FreeCAD.Vector(0, 0),                FreeCAD.Vector(self._thickness, 0))
            line3 = Part.LineSegment(FreeCAD.Vector(self._thickness, 0),    FreeCAD.Vector(self._thickness, foreY))

            front = [line1.toShape(), line2.toShape(), line3.toShape()]

        if self._aftShoulder:
<<<<<<< HEAD
            step = (self._aftRadius > self._aftShoulderRadius)
            if step:
                line1 = Part.LineSegment(FreeCAD.Vector(0, self._aftRadius),                                                       FreeCAD.Vector(0, self._aftShoulderRadius))
            line2 = Part.LineSegment(FreeCAD.Vector(0, self._aftShoulderRadius),                                               FreeCAD.Vector(-self._aftShoulderLength,self._aftShoulderRadius))
            line3 = Part.LineSegment(FreeCAD.Vector(-self._aftShoulderLength,self._aftShoulderRadius),                      FreeCAD.Vector(-self._aftShoulderLength,0))
            line4 = Part.LineSegment(FreeCAD.Vector(-self._aftShoulderLength,0),                                            FreeCAD.Vector(-self._aftShoulderLength + self._aftShoulderThickness,0))
            line5 = Part.LineSegment(FreeCAD.Vector(-self._aftShoulderLength + self._aftShoulderThickness,0),               FreeCAD.Vector(-self._aftShoulderLength + self._aftShoulderThickness,self._aftShoulderRadius - self._aftShoulderThickness))
            line6 = Part.LineSegment(FreeCAD.Vector(-self._aftShoulderLength + self._aftShoulderThickness,self._aftShoulderRadius - self._aftShoulderThickness), 
                                                                                                                                            FreeCAD.Vector(self._thickness,self._aftShoulderRadius - self._aftShoulderThickness))
            line7 = Part.LineSegment(FreeCAD.Vector(self._thickness,self._aftShoulderRadius - self._aftShoulderThickness), FreeCAD.Vector(self._thickness,aftY))
=======
            line1 = Part.LineSegment(FreeCAD.Vector(self._length, self._aftRadius),                                                       FreeCAD.Vector(self._length, self._aftShoulderRadius))
            line2 = Part.LineSegment(FreeCAD.Vector(self._length, self._aftShoulderRadius),                                               FreeCAD.Vector(self._length + self._aftShoulderLength,self._aftShoulderRadius))
            line3 = Part.LineSegment(FreeCAD.Vector(self._length + self._aftShoulderLength,self._aftShoulderRadius),                      FreeCAD.Vector(self._length + self._aftShoulderLength,0))
            line4 = Part.LineSegment(FreeCAD.Vector(self._length + self._aftShoulderLength,0),                                            FreeCAD.Vector(self._length + self._aftShoulderLength - self._aftShoulderThickness,0))
            line5 = Part.LineSegment(FreeCAD.Vector(self._length + self._aftShoulderLength - self._aftShoulderThickness,0),               FreeCAD.Vector(self._length + self._aftShoulderLength - self._aftShoulderThickness,self._aftShoulderRadius - self._aftShoulderThickness))
            line6 = Part.LineSegment(FreeCAD.Vector(self._length + self._aftShoulderLength - self._aftShoulderThickness,self._aftShoulderRadius - self._aftShoulderThickness), 
                                                                                                                                            FreeCAD.Vector(self._length - self._thickness,self._aftShoulderRadius - self._aftShoulderThickness))
            line7 = Part.LineSegment(FreeCAD.Vector(self._length - self._thickness,self._aftShoulderRadius - self._aftShoulderThickness), FreeCAD.Vector(self._length - self._thickness,aftY))
>>>>>>> aef92e0a

            if step:
                back = [line1.toShape(), line2.toShape(), line3.toShape(), line4.toShape(), line5.toShape(), line6.toShape(), line7.toShape()]
            else:
                back = [line2.toShape(), line3.toShape(), line4.toShape(), line5.toShape(), line6.toShape(), line7.toShape()]
        else:
            line1 = Part.LineSegment(FreeCAD.Vector(self._length, self._aftRadius),     FreeCAD.Vector(self._length, 0))
            line2 = Part.LineSegment(FreeCAD.Vector(self._length, 0),                   FreeCAD.Vector(self._length - self._thickness, 0))
            line3 = Part.LineSegment(FreeCAD.Vector(self._length - self._thickness, 0), FreeCAD.Vector(self._length - self._thickness, aftY))

            back = [line1.toShape(), line2.toShape(), line3.toShape()]

        return [outerShape.toShape()] + front + back + [innerShape.toShape()]<|MERGE_RESOLUTION|>--- conflicted
+++ resolved
@@ -534,32 +534,22 @@
         front = []
         back = []
         if self._foreShoulder:
-<<<<<<< HEAD
             step = (self._foreRadius > self._foreShoulderRadius)
             if step:
-                line1 = Part.LineSegment(FreeCAD.Vector(self._length, self._foreRadius),                                FreeCAD.Vector(self._length, self._foreShoulderRadius))
-            line2 = Part.LineSegment(FreeCAD.Vector(self._length, self._foreShoulderRadius),                        FreeCAD.Vector(self._length + self._foreShoulderLength,self._foreShoulderRadius))
-            line3 = Part.LineSegment(FreeCAD.Vector(self._length + self._foreShoulderLength,self._foreShoulderRadius), FreeCAD.Vector(self._length + self._foreShoulderLength,0))
-=======
-            line1 = Part.LineSegment(FreeCAD.Vector(0.0, self._foreRadius),                                FreeCAD.Vector(0.0, self._foreShoulderRadius))
+                line1 = Part.LineSegment(FreeCAD.Vector(0.0, self._foreRadius),                                FreeCAD.Vector(0.0, self._foreShoulderRadius))
             line2 = Part.LineSegment(FreeCAD.Vector(0.0, self._foreShoulderRadius),                        FreeCAD.Vector(-self._foreShoulderLength,self._foreShoulderRadius))
             line3 = Part.LineSegment(FreeCAD.Vector(-self._foreShoulderLength,self._foreShoulderRadius), FreeCAD.Vector(-self._foreShoulderLength,0))
->>>>>>> aef92e0a
 
             # Have to factor in an aft shoulder
             if self._aftShoulder:
                 line4 = Part.LineSegment(FreeCAD.Vector(-self._foreShoulderLength,0), FreeCAD.Vector(self._aftShoulderLength, 0))
             else:
-<<<<<<< HEAD
-                line4 = Part.LineSegment(FreeCAD.Vector(self._length + self._foreShoulderLength,0), FreeCAD.Vector(0, 0))
+                line4 = Part.LineSegment(FreeCAD.Vector(-self._foreShoulderLength,0), FreeCAD.Vector(0, 0))
+                
             if step:
                 front = [line1.toShape(), line2.toShape(), line3.toShape(), line4.toShape()]
             else:
                 front = [line2.toShape(), line3.toShape(), line4.toShape()]
-=======
-                line4 = Part.LineSegment(FreeCAD.Vector(-self._foreShoulderLength,0), FreeCAD.Vector(0, 0))
-            front = [line1.toShape(), line2.toShape(), line3.toShape(), line4.toShape()]
->>>>>>> aef92e0a
         else:
             line1 = Part.LineSegment(FreeCAD.Vector(0.0, self._foreRadius), FreeCAD.Vector(0.0, 0))
 
@@ -571,22 +561,15 @@
             front = [line1.toShape(), line2.toShape()]
 
         if self._aftShoulder:
-<<<<<<< HEAD
             step = (self._aftRadius > self._aftShoulderRadius)
             if step:
-                line1 = Part.LineSegment(FreeCAD.Vector(0, self._aftRadius),                                  FreeCAD.Vector(0, self._aftShoulderRadius))
-            line2 = Part.LineSegment(FreeCAD.Vector(0, self._aftShoulderRadius),                          FreeCAD.Vector(- self._aftShoulderLength,self._aftShoulderRadius))
-            line3 = Part.LineSegment(FreeCAD.Vector(-self._aftShoulderLength,self._aftShoulderRadius), FreeCAD.Vector(-self._aftShoulderLength,0))
-            if step:
-                back = [line1.toShape(), line2.toShape(), line3.toShape()]
-            else:
-                back = [line2.toShape(), line3.toShape()]
-=======
-            line1 = Part.LineSegment(FreeCAD.Vector(self._length, self._aftRadius),                                  FreeCAD.Vector(self._length, self._aftShoulderRadius))
+                line1 = Part.LineSegment(FreeCAD.Vector(self._length, self._aftRadius),                                  FreeCAD.Vector(self._length, self._aftShoulderRadius))
             line2 = Part.LineSegment(FreeCAD.Vector(self._length, self._aftShoulderRadius),                          FreeCAD.Vector(self._length + self._aftShoulderLength,self._aftShoulderRadius))
             line3 = Part.LineSegment(FreeCAD.Vector(self._length + self._aftShoulderLength,self._aftShoulderRadius), FreeCAD.Vector(self._length + self._aftShoulderLength,0))
-            back = [line1.toShape(), line2.toShape(), line3.toShape()]
->>>>>>> aef92e0a
+            if step:
+                back = [line1.toShape(), line2.toShape(), line3.toShape()]
+            else:
+                back = [line2.toShape(), line3.toShape()]
         else:
             line1 = Part.LineSegment(FreeCAD.Vector(self._length, self._aftRadius), FreeCAD.Vector(self._length, 0))
             back = [line1.toShape()]
@@ -611,32 +594,21 @@
         front = []
         back = []
         if self._foreShoulder:
-<<<<<<< HEAD
             step = (self._foreRadius > self._foreShoulderRadius)
             if step:
-                line1 = Part.LineSegment(FreeCAD.Vector(self._length, self._foreRadius),                                FreeCAD.Vector(self._length, self._foreShoulderRadius))
-            line2 = Part.LineSegment(FreeCAD.Vector(self._length, self._foreShoulderRadius),                        FreeCAD.Vector(self._length + self._foreShoulderLength,self._foreShoulderRadius))
-            line3 = Part.LineSegment(FreeCAD.Vector(self._length + self._foreShoulderLength,self._foreShoulderRadius), FreeCAD.Vector(self._length + self._foreShoulderLength,self._coreRadius))
-=======
-            line1 = Part.LineSegment(FreeCAD.Vector(0.0, self._foreRadius),                                FreeCAD.Vector(0.0, self._foreShoulderRadius))
+                line1 = Part.LineSegment(FreeCAD.Vector(0.0, self._foreRadius),                                FreeCAD.Vector(0.0, self._foreShoulderRadius))
             line2 = Part.LineSegment(FreeCAD.Vector(0.0, self._foreShoulderRadius),                        FreeCAD.Vector(-self._foreShoulderLength,self._foreShoulderRadius))
             line3 = Part.LineSegment(FreeCAD.Vector(-self._foreShoulderLength,self._foreShoulderRadius), FreeCAD.Vector(-self._foreShoulderLength,self._coreRadius))
->>>>>>> aef92e0a
 
             # Have to factor in an aft shoulder
             if self._aftShoulder:
                 line4 = Part.LineSegment(FreeCAD.Vector(-self._foreShoulderLength,self._coreRadius), FreeCAD.Vector(self._length + self._aftShoulderLength, self._coreRadius))
             else:
-<<<<<<< HEAD
-                line4 = Part.LineSegment(FreeCAD.Vector(self._length + self._foreShoulderLength,self._coreRadius), FreeCAD.Vector(0, self._coreRadius))
+                line4 = Part.LineSegment(FreeCAD.Vector(-self._foreShoulderLength,self._coreRadius), FreeCAD.Vector(self._length, self._coreRadius))
             if step:
                 front = [line1.toShape(), line2.toShape(), line3.toShape(), line4.toShape()]
             else:
                 front = [line2.toShape(), line3.toShape(), line4.toShape()]
-=======
-                line4 = Part.LineSegment(FreeCAD.Vector(-self._foreShoulderLength,self._coreRadius), FreeCAD.Vector(self._length, self._coreRadius))
-            front = [line1.toShape(), line2.toShape(), line3.toShape(), line4.toShape()]
->>>>>>> aef92e0a
         else:
             line1 = Part.LineSegment(FreeCAD.Vector(0.0, self._foreRadius), FreeCAD.Vector(0.0, self._coreRadius))
 
@@ -648,22 +620,15 @@
             front = [line1.toShape(), line2.toShape()]
 
         if self._aftShoulder:
-<<<<<<< HEAD
             step = (self._aftRadius > self._aftShoulderRadius)
             if step:
-                line1 = Part.LineSegment(FreeCAD.Vector(0, self._aftRadius),                                  FreeCAD.Vector(0, self._aftShoulderRadius))
-            line2 = Part.LineSegment(FreeCAD.Vector(0, self._aftShoulderRadius),                          FreeCAD.Vector(-self._aftShoulderLength,self._aftShoulderRadius))
-            line3 = Part.LineSegment(FreeCAD.Vector(-self._aftShoulderLength,self._aftShoulderRadius), FreeCAD.Vector(-self._aftShoulderLength,self._coreRadius))
-            if step:
-                back = [line1.toShape(), line2.toShape(), line3.toShape()]
-            else:
-                back = [line2.toShape(), line3.toShape()]
-=======
-            line1 = Part.LineSegment(FreeCAD.Vector(self._length, self._aftRadius),                                  FreeCAD.Vector(self._length, self._aftShoulderRadius))
+                line1 = Part.LineSegment(FreeCAD.Vector(self._length, self._aftRadius),                                  FreeCAD.Vector(self._length, self._aftShoulderRadius))
             line2 = Part.LineSegment(FreeCAD.Vector(self._length, self._aftShoulderRadius),                          FreeCAD.Vector(self._length + self._aftShoulderLength,self._aftShoulderRadius))
             line3 = Part.LineSegment(FreeCAD.Vector(self._length + self._aftShoulderLength,self._aftShoulderRadius), FreeCAD.Vector(self._length + self._aftShoulderLength,self._coreRadius))
-            back = [line1.toShape(), line2.toShape(), line3.toShape()]
->>>>>>> aef92e0a
+            if step:
+                back = [line1.toShape(), line2.toShape(), line3.toShape()]
+            else:
+                back = [line2.toShape(), line3.toShape()]
         else:
             line1 = Part.LineSegment(FreeCAD.Vector(self._length, self._aftRadius), FreeCAD.Vector(self._length, self._coreRadius))
             back = [line1.toShape()]
@@ -687,21 +652,13 @@
         front = []
         back = []
         if self._foreShoulder:
-<<<<<<< HEAD
             step = (self._foreRadius > self._foreShoulderRadius)
             if step:
-                line1 = Part.LineSegment(FreeCAD.Vector(self._length, self._foreRadius),                                                              FreeCAD.Vector(self._length, self._foreShoulderRadius))
-            line2 = Part.LineSegment(FreeCAD.Vector(self._length, self._foreShoulderRadius),                                                      FreeCAD.Vector(self._length + self._foreShoulderLength,self._foreShoulderRadius))
-            line3 = Part.LineSegment(FreeCAD.Vector(self._length + self._foreShoulderLength,self._foreShoulderRadius),                               FreeCAD.Vector(self._length + self._foreShoulderLength,self._foreShoulderRadius - self._foreShoulderThickness))
-            line4 = Part.LineSegment(FreeCAD.Vector(self._length + self._foreShoulderLength,self._foreShoulderRadius - self._foreShoulderThickness), FreeCAD.Vector(self._length - self._thickness,self._foreShoulderRadius - self._foreShoulderThickness))
-            line5 = Part.LineSegment(FreeCAD.Vector(self._length - self._thickness,self._foreShoulderRadius - self._foreShoulderThickness),           FreeCAD.Vector(self._length - self._thickness,foreY))
-=======
-            line1 = Part.LineSegment(FreeCAD.Vector(0.0, self._foreRadius),                                                              FreeCAD.Vector(0.0, self._foreShoulderRadius))
+                line1 = Part.LineSegment(FreeCAD.Vector(0.0, self._foreRadius),                                                              FreeCAD.Vector(0.0, self._foreShoulderRadius))
             line2 = Part.LineSegment(FreeCAD.Vector(0.0, self._foreShoulderRadius),                                                      FreeCAD.Vector(-self._foreShoulderLength,self._foreShoulderRadius))
             line3 = Part.LineSegment(FreeCAD.Vector(-self._foreShoulderLength,self._foreShoulderRadius),                               FreeCAD.Vector(-self._foreShoulderLength,self._foreShoulderRadius - self._foreShoulderThickness))
             line4 = Part.LineSegment(FreeCAD.Vector(-self._foreShoulderLength,self._foreShoulderRadius - self._foreShoulderThickness), FreeCAD.Vector(self._thickness,self._foreShoulderRadius - self._foreShoulderThickness))
             line5 = Part.LineSegment(FreeCAD.Vector(self._thickness,self._foreShoulderRadius - self._foreShoulderThickness),           FreeCAD.Vector(self._thickness,foreY))
->>>>>>> aef92e0a
 
             if step:
                 front = [line1.toShape(), line2.toShape(), line3.toShape(), line4.toShape(), line5.toShape()]
@@ -713,21 +670,13 @@
             front = [line1.toShape()]
 
         if self._aftShoulder:
-<<<<<<< HEAD
             step = (self._aftRadius > self._aftShoulderRadius)
             if step:
-                line1 = Part.LineSegment(FreeCAD.Vector(0.0, self._aftRadius),                                                               FreeCAD.Vector(0.0, self._aftShoulderRadius))
-            line2 = Part.LineSegment(FreeCAD.Vector(0.0, self._aftShoulderRadius),                                                       FreeCAD.Vector(-self._aftShoulderLength,self._aftShoulderRadius))
-            line3 = Part.LineSegment(FreeCAD.Vector(-self._aftShoulderLength,self._aftShoulderRadius),                              FreeCAD.Vector(-self._aftShoulderLength,self._aftShoulderRadius - self._aftShoulderThickness))
-            line4 = Part.LineSegment(FreeCAD.Vector(-self._aftShoulderLength,self._aftShoulderRadius - self._aftShoulderThickness), FreeCAD.Vector(self._thickness,self._aftShoulderRadius - self._aftShoulderThickness))
-            line5 = Part.LineSegment(FreeCAD.Vector(self._thickness,self._aftShoulderRadius - self._aftShoulderThickness),         FreeCAD.Vector(self._thickness,aftY))
-=======
-            line1 = Part.LineSegment(FreeCAD.Vector(self._length, self._aftRadius),                                                               FreeCAD.Vector(self._length, self._aftShoulderRadius))
+                line1 = Part.LineSegment(FreeCAD.Vector(self._length, self._aftRadius),                                                               FreeCAD.Vector(self._length, self._aftShoulderRadius))
             line2 = Part.LineSegment(FreeCAD.Vector(self._length, self._aftShoulderRadius),                                                       FreeCAD.Vector(self._length + self._aftShoulderLength,self._aftShoulderRadius))
             line3 = Part.LineSegment(FreeCAD.Vector(self._length + self._aftShoulderLength,self._aftShoulderRadius),                              FreeCAD.Vector(self._length + self._aftShoulderLength,self._aftShoulderRadius - self._aftShoulderThickness))
             line4 = Part.LineSegment(FreeCAD.Vector(self._length + self._aftShoulderLength,self._aftShoulderRadius - self._aftShoulderThickness), FreeCAD.Vector(self._length - self._thickness,self._aftShoulderRadius - self._aftShoulderThickness))
             line5 = Part.LineSegment(FreeCAD.Vector(self._length - self._thickness,self._aftShoulderRadius - self._aftShoulderThickness),         FreeCAD.Vector(self._length - self._thickness,aftY))
->>>>>>> aef92e0a
 
             if step:
                 back = [line1.toShape(), line2.toShape(), line3.toShape(), line4.toShape(), line5.toShape()]
@@ -767,20 +716,9 @@
         front = []
         back = []
         if self._foreShoulder:
-<<<<<<< HEAD
             step = (self._foreRadius > self._foreShoulderRadius)
             if step:
-                line1 = Part.LineSegment(FreeCAD.Vector(self._length, self._foreRadius),                                                                FreeCAD.Vector(self._length, self._foreShoulderRadius))
-            line2 = Part.LineSegment(FreeCAD.Vector(self._length, self._foreShoulderRadius),                                                        FreeCAD.Vector(self._length + self._foreShoulderLength,self._foreShoulderRadius))
-            line3 = Part.LineSegment(FreeCAD.Vector(self._length + self._foreShoulderLength,self._foreShoulderRadius),                                 FreeCAD.Vector(self._length + self._foreShoulderLength,0))
-            line4 = Part.LineSegment(FreeCAD.Vector(self._length + self._foreShoulderLength,0),                                                        FreeCAD.Vector(self._length + self._foreShoulderLength - self._foreShoulderThickness,0))
-            line5 = Part.LineSegment(FreeCAD.Vector(self._length + self._foreShoulderLength - self._foreShoulderThickness,0),                          FreeCAD.Vector(self._length + self._foreShoulderLength - self._foreShoulderThickness,self._foreShoulderRadius - self._foreShoulderThickness))
-            line6 = Part.LineSegment(FreeCAD.Vector(self._length + self._foreShoulderLength - self._foreShoulderThickness,self._foreShoulderRadius - self._foreShoulderThickness),
-                                                                                                                                            FreeCAD.Vector(self._length - self._thickness,self._foreShoulderRadius - self._foreShoulderThickness))
-            line7 = Part.LineSegment(FreeCAD.Vector(self._length - self._thickness,self._foreShoulderRadius - self._foreShoulderThickness),
-                                                                                                                                            FreeCAD.Vector(self._length - self._thickness,foreY))
-=======
-            line1 = Part.LineSegment(FreeCAD.Vector(0.0, self._foreRadius),                                                                FreeCAD.Vector(0.0, self._foreShoulderRadius))
+                line1 = Part.LineSegment(FreeCAD.Vector(0.0, self._foreRadius),                                                                FreeCAD.Vector(0.0, self._foreShoulderRadius))
             line2 = Part.LineSegment(FreeCAD.Vector(0.0, self._foreShoulderRadius),                                                        FreeCAD.Vector(-self._foreShoulderLength,self._foreShoulderRadius))
             line3 = Part.LineSegment(FreeCAD.Vector(-self._foreShoulderLength,self._foreShoulderRadius),                                 FreeCAD.Vector(-self._foreShoulderLength,0))
             line4 = Part.LineSegment(FreeCAD.Vector(-self._foreShoulderLength,0),                                                        FreeCAD.Vector(-self._foreShoulderLength + self._foreShoulderThickness,0))
@@ -789,7 +727,6 @@
                                                                                                                                             FreeCAD.Vector(self._thickness,self._foreShoulderRadius - self._foreShoulderThickness))
             line7 = Part.LineSegment(FreeCAD.Vector(self._thickness,self._foreShoulderRadius - self._foreShoulderThickness),
                                                                                                                                             FreeCAD.Vector(self._thickness,foreY))
->>>>>>> aef92e0a
 
             if step:
                 front = [line1.toShape(), line2.toShape(), line3.toShape(), line4.toShape(), line5.toShape(), line6.toShape(), line7.toShape()]
@@ -803,19 +740,9 @@
             front = [line1.toShape(), line2.toShape(), line3.toShape()]
 
         if self._aftShoulder:
-<<<<<<< HEAD
             step = (self._aftRadius > self._aftShoulderRadius)
             if step:
-                line1 = Part.LineSegment(FreeCAD.Vector(0, self._aftRadius),                                                       FreeCAD.Vector(0, self._aftShoulderRadius))
-            line2 = Part.LineSegment(FreeCAD.Vector(0, self._aftShoulderRadius),                                               FreeCAD.Vector(-self._aftShoulderLength,self._aftShoulderRadius))
-            line3 = Part.LineSegment(FreeCAD.Vector(-self._aftShoulderLength,self._aftShoulderRadius),                      FreeCAD.Vector(-self._aftShoulderLength,0))
-            line4 = Part.LineSegment(FreeCAD.Vector(-self._aftShoulderLength,0),                                            FreeCAD.Vector(-self._aftShoulderLength + self._aftShoulderThickness,0))
-            line5 = Part.LineSegment(FreeCAD.Vector(-self._aftShoulderLength + self._aftShoulderThickness,0),               FreeCAD.Vector(-self._aftShoulderLength + self._aftShoulderThickness,self._aftShoulderRadius - self._aftShoulderThickness))
-            line6 = Part.LineSegment(FreeCAD.Vector(-self._aftShoulderLength + self._aftShoulderThickness,self._aftShoulderRadius - self._aftShoulderThickness), 
-                                                                                                                                            FreeCAD.Vector(self._thickness,self._aftShoulderRadius - self._aftShoulderThickness))
-            line7 = Part.LineSegment(FreeCAD.Vector(self._thickness,self._aftShoulderRadius - self._aftShoulderThickness), FreeCAD.Vector(self._thickness,aftY))
-=======
-            line1 = Part.LineSegment(FreeCAD.Vector(self._length, self._aftRadius),                                                       FreeCAD.Vector(self._length, self._aftShoulderRadius))
+                line1 = Part.LineSegment(FreeCAD.Vector(self._length, self._aftRadius),                                                       FreeCAD.Vector(self._length, self._aftShoulderRadius))
             line2 = Part.LineSegment(FreeCAD.Vector(self._length, self._aftShoulderRadius),                                               FreeCAD.Vector(self._length + self._aftShoulderLength,self._aftShoulderRadius))
             line3 = Part.LineSegment(FreeCAD.Vector(self._length + self._aftShoulderLength,self._aftShoulderRadius),                      FreeCAD.Vector(self._length + self._aftShoulderLength,0))
             line4 = Part.LineSegment(FreeCAD.Vector(self._length + self._aftShoulderLength,0),                                            FreeCAD.Vector(self._length + self._aftShoulderLength - self._aftShoulderThickness,0))
@@ -823,7 +750,6 @@
             line6 = Part.LineSegment(FreeCAD.Vector(self._length + self._aftShoulderLength - self._aftShoulderThickness,self._aftShoulderRadius - self._aftShoulderThickness), 
                                                                                                                                             FreeCAD.Vector(self._length - self._thickness,self._aftShoulderRadius - self._aftShoulderThickness))
             line7 = Part.LineSegment(FreeCAD.Vector(self._length - self._thickness,self._aftShoulderRadius - self._aftShoulderThickness), FreeCAD.Vector(self._length - self._thickness,aftY))
->>>>>>> aef92e0a
 
             if step:
                 back = [line1.toShape(), line2.toShape(), line3.toShape(), line4.toShape(), line5.toShape(), line6.toShape(), line7.toShape()]
