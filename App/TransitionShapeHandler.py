# ***************************************************************************
# *   Copyright (c) 2021 David Carter <dcarter@davidcarter.ca>              *
# *                                                                         *
# *   Significant portions of this code are derived directly or indirectly  *
# *   from the OpenRocket project                                           *
# *   https://github.com/openrocket/openrocket                              *
# *                                                                         *
# *   This program is free software; you can redistribute it and/or modify  *
# *   it under the terms of the GNU Lesser General Public License (LGPL)    *
# *   as published by the Free Software Foundation; either version 2 of     *
# *   the License, or (at your option) any later version.                   *
# *   for detail see the LICENCE text file.                                 *
# *                                                                         *
# *   This program is distributed in the hope that it will be useful,       *
# *   but WITHOUT ANY WARRANTY; without even the implied warranty of        *
# *   MERCHANTABILITY or FITNESS FOR A PARTICULAR PURPOSE.  See the         *
# *   GNU Library General Public License for more details.                  *
# *                                                                         *
# *   You should have received a copy of the GNU Library General Public     *
# *   License along with this program; if not, write to the Free Software   *
# *   Foundation, Inc., 59 Temple Place, Suite 330, Boston, MA  02111-1307  *
# *   USA                                                                   *
# *                                                                         *
# ***************************************************************************
"""Base class for drawing transitions"""

__title__ = "FreeCAD Transition Shape Handler"
__author__ = "David Carter"
__url__ = "https://www.davesrocketshop.com"
    
import FreeCAD
import FreeCADGui
import Part
import math

from DraftTools import translate

from App.Constants import TYPE_CONE, TYPE_ELLIPTICAL, TYPE_HAACK, TYPE_OGIVE, TYPE_VON_KARMAN, TYPE_PARABOLA, TYPE_PARABOLIC, TYPE_POWER
from App.Constants import STYLE_CAPPED, STYLE_HOLLOW, STYLE_SOLID, STYLE_SOLID_CORE

from App.Utilities import _err

CLIP_PRECISION = 0.00001

class TransitionShapeHandler():
    def __init__(self, obj):

        # This gets changed when redrawn so it's very important to save a copy
        self._placement = obj.Placement

        # Common parameters
        self._type = str(obj.TransitionType)
        self._style = str(obj.TransitionStyle)
        self._thickness = float(obj.Thickness)

        self._length = float(obj.Length)
        self._foreRadius = float(obj.ForeRadius)
        self._aftRadius = float(obj.AftRadius)
        self._coreRadius = float(obj.CoreRadius)
        self._coefficient = float(obj.Coefficient)
        self._resolution = int(obj.Resolution)

        self._clipped = (bool(obj.Clipped) and self.isClippable())
        self._clipLength = -1.0
        self._clipR1 = -1.0
        self._clipR2 = -1.0

        self._foreShoulder = bool(obj.ForeShoulder)
        self._foreShoulderLength = float(obj.ForeShoulderLength)
        self._foreShoulderRadius = float(obj.ForeShoulderRadius)
        self._foreShoulderThickness = float(obj.ForeShoulderThickness)

        self._aftShoulder = bool(obj.AftShoulder)
        self._aftShoulderLength = float(obj.AftShoulderLength)
        self._aftShoulderRadius = float(obj.AftShoulderRadius)
        self._aftShoulderThickness = float(obj.AftShoulderThickness)

        self._shoulder = (self._foreShoulder or self._aftShoulder)

        # Used to show the shape outline for debugging
        self._debugShape = False

        self._obj = obj

    def makeSpline(self, points):
        
        spline = Part.BSplineCurve()
        spline.buildFromPoles(points)
        return spline

    def isClippable(self):
        return True # Override if the shape is not clippable

    def isValidShape(self):
        
        #Perform some general validations
        if self._style in [STYLE_HOLLOW, STYLE_CAPPED]:
            if self._thickness <= 0:
                _err(translate('Rocket', "For %s transitions thickness must be > 0") % self._style)
                return False
            if self._thickness >= self._foreRadius or self._thickness >= self._aftRadius:
                _err(translate('Rocket', "Transition thickness must be less than the front or back radius"))
                return False

        elif self._style == STYLE_SOLID_CORE:
            if self._coreRadius >= self._foreRadius or self._coreRadius >= self._aftRadius:
                _err(translate('Rocket', "Transition core must be less than the front or back radius"))
                return False
            if self._foreShoulder:
                if self._coreRadius >= self._foreShoulderRadius:
                    _err(translate('Rocket', "Transition core must be less than the shoulder radius"))
                    return False
            if self._aftShoulder:
                if self._coreRadius >= self._aftShoulderRadius:
                    _err(translate('Rocket', "Transition core must be less than the shoulder radius"))
                    return False

        if self._foreShoulder:
            if self._foreShoulderLength <= 0:
                _err(translate('Rocket', "Forward shoulder length must be > 0"))
                return False
            if self._foreShoulderRadius <= 0:
                _err(translate('Rocket', "Forward shoulder radius must be > 0"))
                return False
            if self._foreShoulderRadius > self._foreRadius:
                _err(translate('Rocket', "Forward shoulder radius can not exceed the transition radius at the shoulder"))
                return False
            if self._style in [STYLE_HOLLOW, STYLE_CAPPED]:
                if self._foreShoulderThickness <= 0:
                    _err(translate('Rocket', "For %s transitions with a shoulder, shoulder thickness must be > 0") % self._style)
                    return False
                if self._foreShoulderThickness >= self._foreShoulderRadius:
                    _err(translate('Rocket', "Shoulder thickness must be less than the shoulder radius"))
                    return False

        if self._aftShoulder:
            if self._aftShoulderLength <= 0:
                _err(translate('Rocket', "Aft shoulder length must be > 0"))
                return False
            if self._aftShoulderRadius <= 0:
                _err(translate('Rocket', "Aft shoulder radius must be > 0"))
                return False
            if self._aftShoulderRadius > self._aftRadius:
                _err(translate('Rocket', "Aft shoulder radius can not exceed the transition radius at the shoulder"))
                return False
            if self._style in [STYLE_HOLLOW, STYLE_CAPPED]:
                if self._aftShoulderThickness <= 0:
                    _err(translate('Rocket', "For %s transitions with a shoulder, shoulder thickness must be > 0") % self._style)
                    return False
                if self._aftShoulderThickness >= self._aftShoulderRadius:
                    _err(translate('Rocket', "Shoulder thickness must be less than the shoulder radius"))
                    return False

        return True

    #
    # Numerically solve clipLength from the equation
    #     r1 == self._getRadius(clipLength,r2,clipLength+length)
    # using a binary search.  It assumes getOuterRadius() to be monotonically increasing.
    #
    def _calculateClip(self, r1, r2):

        # check if already calculated
        if self._clipR1 == r1 and self._clipR2 == r2:
            return
        self._clipR1 = r1
        self._clipR2 = r2

        min = 0.0
        max = self._length

<<<<<<< HEAD
        # if self._debugShape:
        print("_calculateClip: r1 = %f, r2 = %f, length = %f" % (r1, r2, self._length))
=======
        if self._debugShape:
            print("_calculateClip: r1 = %f, r2 = %f, length = %f" % (r1, r2, self._length))
>>>>>>> fa0fd98e

        if r1 >= r2:
            tmp = r1
            r1 = r2
            r2 = tmp

        #
        # Keep increasing the length until our radius gets less than our target radius.
        # This sets the min and max range to search
        #
        n = 0
        rmax = self._radiusAt(0.0, r2, max, self._length)
        while (rmax - r1) < 0:
            min = max
            max *= 2.0
            n += 1
            if n > 10:
                break
            rmax = self._radiusAt(0.0, r2, max, self._length)

        # Do a binary search to see where we fit within tolerance
        val = 0.0
        while True:
            self._clipLength = (min + max) / 2.0
            val =self. _radiusAt(0.0, r2, self._clipLength, self._length)
            err = (val - r1)
            if math.fabs(err) < CLIP_PRECISION:
<<<<<<< HEAD
                # if self._debugShape:
                print("_calculateClip: r1 = %f, r2 = %f, clip length = %f, err = %f" % (r1, r2, self._clipLength, err))
=======
                if self._debugShape:
                   print("_calculateClip: r1 = %f, r2 = %f, clip length = %f, err = %f" % (r1, r2, self._clipLength, err))
>>>>>>> fa0fd98e
                return
            if err > 0:
                max = self._clipLength
            else:
                min = self._clipLength


    def draw(self):
        
        if not self.isValidShape():
            return

        self._debugShape = False
        edges = None
        try:
<<<<<<< HEAD
            # if self._clipped:
            #     self._calculateClip(self._foreRadius, self._aftRadius)

=======
>>>>>>> fa0fd98e
            if self._style == STYLE_SOLID:
                if self._shoulder:
                    edges = self._drawSolidShoulder()
                else:
                    edges = self._drawSolid()
            elif self._style == STYLE_SOLID_CORE:
                if self._shoulder:
                    edges = self._drawSolidShoulderCore()
                else:
                    edges = self._drawSolidCore()
            elif self._style == STYLE_HOLLOW:
                if self._shoulder:
                    edges = self._drawHollowShoulder()
                else:
                    edges = self._drawHollow()
            else:
                if self._shoulder:
                    edges = self._drawCappedShoulder()
                else:
                    edges = self._drawCapped()
        except (ValueError, ZeroDivisionError, Part.OCCError) as ex:
            if self._debugShape:
                raise ex
            _err(translate('Rocket', "Transition parameters produce an invalid shape"))
            return

        if edges is not None:
            try:
                if self._debugShape:
                    for edge in edges:
                        Part.show(edge)
                wire = Part.Wire(edges)
                face = Part.Face(wire)
                self._obj.Shape = face.revolve(FreeCAD.Vector(0, 0, 0),FreeCAD.Vector(1, 0, 0), 360)
<<<<<<< HEAD
            except Part.OCCError:
=======
                self._obj.Placement = self._placement
            except Part.OCCError as ex:
>>>>>>> fa0fd98e
                if self._debugShape:
                    raise ex
                _err(translate('Rocket', "Transition parameters produce an invalid shape"))
                return
        else:
            _err(translate('Rocket', "Transition parameters produce an invalid shape"))

    def _generateCurve(self, r1, r2, length, min = 0, max = 0.0):
        if self._debugShape:
            print("r1 = %f, r2 = %f, length = %f, min = %f, max = %f" % (r1, r2, length, min, max))
        if max <= 0:
            max = self._length

        if self._clipped:
            if r2 > r1:
                points = [FreeCAD.Vector(max, r1)] # 0
            else:
                points = [FreeCAD.Vector(min, r2)] # 1
        else:
            points = [FreeCAD.Vector(max, r1)] # 2,3

        for i in range(1, self._resolution):
            
            if self._clipped:
                if r2 > r1: # 0
                    x = max - (float(i) * ((max - min) / float(self._resolution)))
                    y = self._radiusAt(0.0, r2, length, x)
                else: # 1
                    x = max - (float(i) * ((max - min) / float(self._resolution)))
                    y = self._radiusAt(0.0, r1, length, x)
                    x = max + min - x
            else:
                # 2,3
                x = max - (float(i) * ((max - min) / float(self._resolution)))
                y = self._radiusAt(r1, r2, length, x)
            points.append(FreeCAD.Vector(x, y))

        if self._clipped:
            if r2 > r1:
                points.append(FreeCAD.Vector(min, r2)) # 0
            else:
                points.append(FreeCAD.Vector(max, r1)) # 1
        else:
            points.append(FreeCAD.Vector(min, r2)) # 2, 3

        if self._debugShape:
            for point in points:
                print("x,y (%f,%f)" % (point.x, point.y))

        return self.makeSpline(points)

    def _getLength(self):
        if self._clipped:
            return self._clipLength
        return self._length

    def _curve(self):
        if self._clipped:
            self._calculateClip(self._foreRadius, self._aftRadius)

        curve = self._generateCurve(self._foreRadius, self._aftRadius, self._getLength())
        return curve

    def _curveInnerHollow(self):
        if self._clipped:
            self._calculateClip(self._foreRadius - self._thickness, self._aftRadius - self._thickness)

        curve = self._generateCurve(self._foreRadius - self._thickness, self._aftRadius - self._thickness, self._getLength())
        return curve

    def _curveInner(self, foreX, aftX, foreY, aftY):
        if self._clipped:
            self._calculateClip(foreY, aftY)

        curve = self._generateCurve(foreY, aftY, self._getLength(), aftX, foreX)
        return curve

    def _clippedInnerRadius(self, r1, r2, pos):
        r1 -= self._thickness
        r2 -= self._thickness

        if self._clipped:
            self._calculateClip(r1, r2)
            if r2 > r1:
                return self._radiusAt(0.0, r2, self._clipLength, pos)
            else:
                return self._radiusAt(0.0, r1, self._clipLength, self._length - pos)
        return self._radiusAt(r1, r2, self._length, pos)

    def _drawSolid(self):
        outer_curve = self._curve()

        edges = self._solidLines(outer_curve)
        return edges

    def _drawSolidShoulder(self):
        outer_curve = self._curve()

        edges = self._solidShoulderLines(outer_curve)
        return edges

    def _drawSolidCore(self):
        outer_curve = self._curve()

        edges = self._solidCoreLines(outer_curve)
        return edges

    def _drawSolidShoulderCore(self):
        outer_curve = self._curve()

        edges = self._solidShoulderCoreLines(outer_curve)
        return edges

    def _drawHollow(self):
        outer_curve = self._curve()
        inner_curve = self._curveInnerHollow()

        edges = self._hollowLines(outer_curve, inner_curve)
        return edges

    def _drawHollowShoulder(self):
        innerForeX = self._length
        if self._foreShoulder:
            innerForeX = self._length - self._thickness

        innerAftX = 0.0
        if self._aftShoulder:
            innerAftX = self._thickness

        innerForeY = self._clippedInnerRadius(self._foreRadius, self._aftRadius, innerForeX)
        innerAftY = self._clippedInnerRadius(self._foreRadius, self._aftRadius, innerAftX)

        outer_curve = self._curve()
        inner_curve = self._curveInner(innerForeX, innerAftX, innerForeY, innerAftY)

        edges = self._hollowShoulderLines(innerForeY, innerAftY, outer_curve, inner_curve)
        return edges

    def _drawCapped(self):
        innerForeX = self._length - self._thickness
        innerAftX = self._thickness

        innerForeY = self._clippedInnerRadius(self._foreRadius, self._aftRadius, innerForeX)
        innerAftY = self._clippedInnerRadius(self._foreRadius, self._aftRadius, innerAftX)

        outer_curve = self._curve()
        inner_curve = self._curveInner(innerForeX, innerAftX, innerForeY, innerAftY)

        edges = self._cappedLines(innerForeY, innerAftY, outer_curve, inner_curve)
        return edges

    def _drawCappedShoulder(self):
        innerForeX = self._length - self._thickness
        innerAftX = self._thickness

        innerForeY = self._clippedInnerRadius(self._foreRadius, self._aftRadius, innerForeX)
        innerAftY = self._clippedInnerRadius(self._foreRadius, self._aftRadius, innerAftX)

        outer_curve = self._curve()
        inner_curve = self._curveInner(innerForeX, innerAftX, innerForeY, innerAftY)

        edges = self._cappedShoulderLines(innerForeY, innerAftY, outer_curve, inner_curve)
        return edges

    def _solidLines(self, outerShape):
        
        foreCenter = FreeCAD.Vector(self._length, 0.0)
        aftCenter = FreeCAD.Vector(0.0, 0.0)

        foreRadius = FreeCAD.Vector(self._length, self._foreRadius)
        aftRadius = FreeCAD.Vector(0.0, self._aftRadius)

        line1 = Part.LineSegment(foreRadius, foreCenter)
        line2 = Part.LineSegment(foreCenter, aftCenter)
        line3 = Part.LineSegment(aftCenter, aftRadius)
        return [outerShape.toShape(), line1.toShape(), line2.toShape(), line3.toShape()]

    def _solidShoulderLines(self, outerShape):

        front = []
        back = []
        if self._foreShoulder:
            line1 = Part.LineSegment(FreeCAD.Vector(self._length, self._foreRadius),                                FreeCAD.Vector(self._length, self._foreShoulderRadius))
            line2 = Part.LineSegment(FreeCAD.Vector(self._length, self._foreShoulderRadius),                        FreeCAD.Vector(self._length + self._foreShoulderLength,self._foreShoulderRadius))
            line3 = Part.LineSegment(FreeCAD.Vector(self._length + self._foreShoulderLength,self._foreShoulderRadius), FreeCAD.Vector(self._length + self._foreShoulderLength,0))

            # Have to factor in an aft shoulder
            if self._aftShoulder:
                line4 = Part.LineSegment(FreeCAD.Vector(self._length + self._foreShoulderLength,0), FreeCAD.Vector(-self._aftShoulderLength, 0))
            else:
                line4 = Part.LineSegment(FreeCAD.Vector(self._length + self._foreShoulderLength,0), FreeCAD.Vector(0, 0))
            front = [line1.toShape(), line2.toShape(), line3.toShape(), line4.toShape()]
        else:
            line1 = Part.LineSegment(FreeCAD.Vector(self._length, self._foreRadius), FreeCAD.Vector(self._length, 0))

            # Have to factor in an aft shoulder
            if self._aftShoulder:
                line2 = Part.LineSegment(FreeCAD.Vector(self._length,0), FreeCAD.Vector(-self._aftShoulderLength, 0))
            else:
                line2 = Part.LineSegment(FreeCAD.Vector(self._length,0), FreeCAD.Vector(0, 0))
            front = [line1.toShape(), line2.toShape()]

        if self._aftShoulder:
            line1 = Part.LineSegment(FreeCAD.Vector(0, self._aftRadius),                                  FreeCAD.Vector(0, self._aftShoulderRadius))
            line2 = Part.LineSegment(FreeCAD.Vector(0, self._aftShoulderRadius),                          FreeCAD.Vector(- self._aftShoulderLength,self._aftShoulderRadius))
            line3 = Part.LineSegment(FreeCAD.Vector(-self._aftShoulderLength,self._aftShoulderRadius), FreeCAD.Vector(-self._aftShoulderLength,0))
            back = [line1.toShape(), line2.toShape(), line3.toShape()]
        else:
            line1 = Part.LineSegment(FreeCAD.Vector(0, self._aftRadius), FreeCAD.Vector(0, 0))
            back = [line1.toShape()]

        return [outerShape.toShape()] + front + back

    def _solidCoreLines(self, outerShape):
        
        foreCenter = FreeCAD.Vector(self._length, self._coreRadius)
        aftCenter = FreeCAD.Vector(0.0, self._coreRadius)

        foreRadius = FreeCAD.Vector(self._length, self._foreRadius)
        aftRadius = FreeCAD.Vector(0.0, self._aftRadius)

        line1 = Part.LineSegment(foreRadius, foreCenter)
        line2 = Part.LineSegment(foreCenter, aftCenter)
        line3 = Part.LineSegment(aftCenter, aftRadius)
        return [outerShape.toShape(), line1.toShape(), line2.toShape(), line3.toShape()]

    def _solidShoulderCoreLines(self, outerShape):
        
        front = []
        back = []
        if self._foreShoulder:
            line1 = Part.LineSegment(FreeCAD.Vector(self._length, self._foreRadius),                                FreeCAD.Vector(self._length, self._foreShoulderRadius))
            line2 = Part.LineSegment(FreeCAD.Vector(self._length, self._foreShoulderRadius),                        FreeCAD.Vector(self._length + self._foreShoulderLength,self._foreShoulderRadius))
            line3 = Part.LineSegment(FreeCAD.Vector(self._length + self._foreShoulderLength,self._foreShoulderRadius), FreeCAD.Vector(self._length + self._foreShoulderLength,self._coreRadius))

            # Have to factor in an aft shoulder
            if self._aftShoulder:
                line4 = Part.LineSegment(FreeCAD.Vector(self._length + self._foreShoulderLength,self._coreRadius), FreeCAD.Vector(-self._aftShoulderLength, self._coreRadius))
            else:
                line4 = Part.LineSegment(FreeCAD.Vector(self._length + self._foreShoulderLength,self._coreRadius), FreeCAD.Vector(0, self._coreRadius))
            front = [line1.toShape(), line2.toShape(), line3.toShape(), line4.toShape()]
        else:
            line1 = Part.LineSegment(FreeCAD.Vector(self._length, self._foreRadius), FreeCAD.Vector(self._length, self._coreRadius))

            # Have to factor in an aft shoulder
            if self._aftShoulder:
                line2 = Part.LineSegment(FreeCAD.Vector(self._length,self._coreRadius), FreeCAD.Vector(-self._aftShoulderLength, self._coreRadius))
            else:
                line2 = Part.LineSegment(FreeCAD.Vector(self._length,self._coreRadius), FreeCAD.Vector(0, self._coreRadius))
            front = [line1.toShape(), line2.toShape()]

        if self._aftShoulder:
            line1 = Part.LineSegment(FreeCAD.Vector(0, self._aftRadius),                                  FreeCAD.Vector(0, self._aftShoulderRadius))
            line2 = Part.LineSegment(FreeCAD.Vector(0, self._aftShoulderRadius),                          FreeCAD.Vector(-self._aftShoulderLength,self._aftShoulderRadius))
            line3 = Part.LineSegment(FreeCAD.Vector(-self._aftShoulderLength,self._aftShoulderRadius), FreeCAD.Vector(-self._aftShoulderLength,self._coreRadius))
            back = [line1.toShape(), line2.toShape(), line3.toShape()]
        else:
            line1 = Part.LineSegment(FreeCAD.Vector(0, self._aftRadius), FreeCAD.Vector(0, self._coreRadius))
            back = [line1.toShape()]

        return [outerShape.toShape()] + front + back

    def _hollowLines(self, outerShape, innerShape):
        
        major = FreeCAD.Vector(0.0, self._aftRadius)
        minor = FreeCAD.Vector(self._length, self._foreRadius)

        innerMajor = FreeCAD.Vector(0.0, self._aftRadius - self._thickness)
        innerMinor = FreeCAD.Vector(self._length, self._foreRadius - self._thickness)

        line1 = Part.LineSegment(major, innerMajor)
        line2 = Part.LineSegment(minor, innerMinor)
        return [outerShape.toShape(), line1.toShape(), line2.toShape(), innerShape.toShape()]

    def _hollowShoulderLines(self, foreY, aftY, outerShape, innerShape):

        front = []
        back = []
        if self._foreShoulder:
            line1 = Part.LineSegment(FreeCAD.Vector(self._length, self._foreRadius),                                                              FreeCAD.Vector(self._length, self._foreShoulderRadius))
            line2 = Part.LineSegment(FreeCAD.Vector(self._length, self._foreShoulderRadius),                                                      FreeCAD.Vector(self._length + self._foreShoulderLength,self._foreShoulderRadius))
            line3 = Part.LineSegment(FreeCAD.Vector(self._length + self._foreShoulderLength,self._foreShoulderRadius),                               FreeCAD.Vector(self._length + self._foreShoulderLength,self._foreShoulderRadius - self._foreShoulderThickness))
            line4 = Part.LineSegment(FreeCAD.Vector(self._length + self._foreShoulderLength,self._foreShoulderRadius - self._foreShoulderThickness), FreeCAD.Vector(self._length - self._thickness,self._foreShoulderRadius - self._foreShoulderThickness))
            line5 = Part.LineSegment(FreeCAD.Vector(self._length - self._thickness,self._foreShoulderRadius - self._foreShoulderThickness),           FreeCAD.Vector(self._length - self._thickness,foreY))

            front = [line1.toShape(), line2.toShape(), line3.toShape(), line4.toShape(), line5.toShape()]
        else:
            line1 = Part.LineSegment(FreeCAD.Vector(self._length, self._foreRadius), FreeCAD.Vector(self._length, self._foreRadius - self._thickness))

            front = [line1.toShape()]

        if self._aftShoulder:
            line1 = Part.LineSegment(FreeCAD.Vector(0.0, self._aftRadius),                                                               FreeCAD.Vector(0.0, self._aftShoulderRadius))
            line2 = Part.LineSegment(FreeCAD.Vector(0.0, self._aftShoulderRadius),                                                       FreeCAD.Vector(-self._aftShoulderLength,self._aftShoulderRadius))
            line3 = Part.LineSegment(FreeCAD.Vector(-self._aftShoulderLength,self._aftShoulderRadius),                              FreeCAD.Vector(-self._aftShoulderLength,self._aftShoulderRadius - self._aftShoulderThickness))
            line4 = Part.LineSegment(FreeCAD.Vector(-self._aftShoulderLength,self._aftShoulderRadius - self._aftShoulderThickness), FreeCAD.Vector(self._thickness,self._aftShoulderRadius - self._aftShoulderThickness))
            line5 = Part.LineSegment(FreeCAD.Vector(self._thickness,self._aftShoulderRadius - self._aftShoulderThickness),         FreeCAD.Vector(self._thickness,aftY))

            back = [line1.toShape(), line2.toShape(), line3.toShape(), line4.toShape(), line5.toShape()]
        else:
            line1 = Part.LineSegment(FreeCAD.Vector(0.0, self._aftRadius), FreeCAD.Vector(0.0, self._aftRadius - self._thickness))

            back = [line1.toShape()]

        return [outerShape.toShape()] + front + back + [innerShape.toShape()]

    def _cappedLines(self, foreY, aftY, outerShape, innerShape):
            
        fore = FreeCAD.Vector(self._length, self._foreRadius)
        aft = FreeCAD.Vector(0.0, self._aftRadius)

        foreInner = FreeCAD.Vector(self._length - self._thickness, foreY)
        aftIinner = FreeCAD.Vector(self._thickness, aftY)
        
        foreCenter = FreeCAD.Vector(self._length,0)
        aftCenter = FreeCAD.Vector(0,0)

        foreInnerCenter = FreeCAD.Vector(self._length - self._thickness,0)
        aftInnerCenter = FreeCAD.Vector(self._thickness,0)

        line1 = Part.LineSegment(fore, foreCenter)
        line2 = Part.LineSegment(foreCenter, foreInnerCenter)
        line3 = Part.LineSegment(foreInnerCenter, foreInner)
        line4 = Part.LineSegment(aft, aftCenter)
        line5 = Part.LineSegment(aftCenter, aftInnerCenter)
        line6 = Part.LineSegment(aftInnerCenter, aftIinner)
        return [outerShape.toShape(), line1.toShape(), line2.toShape(), line3.toShape(), innerShape.toShape(), line4.toShape(), line5.toShape(), line6.toShape(), innerShape.toShape()]

    def _cappedShoulderLines(self, foreY, aftY, outerShape, innerShape):

        front = []
        back = []
        if self._foreShoulder:
            line1 = Part.LineSegment(FreeCAD.Vector(self._length, self._foreRadius),                                                                FreeCAD.Vector(self._length, self._foreShoulderRadius))
            line2 = Part.LineSegment(FreeCAD.Vector(self._length, self._foreShoulderRadius),                                                        FreeCAD.Vector(self._length + self._foreShoulderLength,self._foreShoulderRadius))
            line3 = Part.LineSegment(FreeCAD.Vector(self._length + self._foreShoulderLength,self._foreShoulderRadius),                                 FreeCAD.Vector(self._length + self._foreShoulderLength,0))
            line4 = Part.LineSegment(FreeCAD.Vector(self._length + self._foreShoulderLength,0),                                                        FreeCAD.Vector(self._length + self._foreShoulderLength - self._foreShoulderThickness,0))
            line5 = Part.LineSegment(FreeCAD.Vector(self._length + self._foreShoulderLength - self._foreShoulderThickness,0),                          FreeCAD.Vector(self._length + self._foreShoulderLength - self._foreShoulderThickness,self._foreShoulderRadius - self._foreShoulderThickness))
            line6 = Part.LineSegment(FreeCAD.Vector(self._length + self._foreShoulderLength - self._foreShoulderThickness,self._foreShoulderRadius - self._foreShoulderThickness),
                                                                                                                                            FreeCAD.Vector(self._length - self._thickness,self._foreShoulderRadius - self._foreShoulderThickness))
            line7 = Part.LineSegment(FreeCAD.Vector(self._length - self._thickness,self._foreShoulderRadius - self._foreShoulderThickness),
                                                                                                                                            FreeCAD.Vector(self._length - self._thickness,foreY))

            front = [line1.toShape(), line2.toShape(), line3.toShape(), line4.toShape(), line5.toShape(), line6.toShape(), line7.toShape()]
        else:
            line1 = Part.LineSegment(FreeCAD.Vector(self._length, self._foreRadius), FreeCAD.Vector(self._length, 0))
            line2 = Part.LineSegment(FreeCAD.Vector(self._length, 0),                FreeCAD.Vector(self._length - self._thickness, 0))
            line3 = Part.LineSegment(FreeCAD.Vector(self._length - self._thickness, 0),    FreeCAD.Vector(self._length - self._thickness, foreY))

            front = [line1.toShape(), line2.toShape(), line3.toShape()]

        if self._aftShoulder:
            line1 = Part.LineSegment(FreeCAD.Vector(0, self._aftRadius),                                                       FreeCAD.Vector(0, self._aftShoulderRadius))
            line2 = Part.LineSegment(FreeCAD.Vector(0, self._aftShoulderRadius),                                               FreeCAD.Vector(-self._aftShoulderLength,self._aftShoulderRadius))
            line3 = Part.LineSegment(FreeCAD.Vector(-self._aftShoulderLength,self._aftShoulderRadius),                      FreeCAD.Vector(-self._aftShoulderLength,0))
            line4 = Part.LineSegment(FreeCAD.Vector(-self._aftShoulderLength,0),                                            FreeCAD.Vector(-self._aftShoulderLength + self._aftShoulderThickness,0))
            line5 = Part.LineSegment(FreeCAD.Vector(-self._aftShoulderLength + self._aftShoulderThickness,0),               FreeCAD.Vector(-self._aftShoulderLength + self._aftShoulderThickness,self._aftShoulderRadius - self._aftShoulderThickness))
            line6 = Part.LineSegment(FreeCAD.Vector(-self._aftShoulderLength + self._aftShoulderThickness,self._aftShoulderRadius - self._aftShoulderThickness), 
                                                                                                                                            FreeCAD.Vector(self._thickness,self._aftShoulderRadius - self._aftShoulderThickness))
            line7 = Part.LineSegment(FreeCAD.Vector(self._thickness,self._aftShoulderRadius - self._aftShoulderThickness), FreeCAD.Vector(self._thickness,aftY))

            back = [line1.toShape(), line2.toShape(), line3.toShape(), line4.toShape(), line5.toShape(), line6.toShape(), line7.toShape()]
        else:
            line1 = Part.LineSegment(FreeCAD.Vector(0, self._aftRadius),     FreeCAD.Vector(0, 0))
            line2 = Part.LineSegment(FreeCAD.Vector(0, 0),                   FreeCAD.Vector(self._thickness, 0))
            line3 = Part.LineSegment(FreeCAD.Vector(self._thickness, 0), FreeCAD.Vector(self._thickness, aftY))

            back = [line1.toShape(), line2.toShape(), line3.toShape()]

        return [outerShape.toShape()] + front + back + [innerShape.toShape()]<|MERGE_RESOLUTION|>--- conflicted
+++ resolved
@@ -169,13 +169,8 @@
         min = 0.0
         max = self._length
 
-<<<<<<< HEAD
-        # if self._debugShape:
-        print("_calculateClip: r1 = %f, r2 = %f, length = %f" % (r1, r2, self._length))
-=======
         if self._debugShape:
             print("_calculateClip: r1 = %f, r2 = %f, length = %f" % (r1, r2, self._length))
->>>>>>> fa0fd98e
 
         if r1 >= r2:
             tmp = r1
@@ -203,13 +198,8 @@
             val =self. _radiusAt(0.0, r2, self._clipLength, self._length)
             err = (val - r1)
             if math.fabs(err) < CLIP_PRECISION:
-<<<<<<< HEAD
-                # if self._debugShape:
-                print("_calculateClip: r1 = %f, r2 = %f, clip length = %f, err = %f" % (r1, r2, self._clipLength, err))
-=======
                 if self._debugShape:
                    print("_calculateClip: r1 = %f, r2 = %f, clip length = %f, err = %f" % (r1, r2, self._clipLength, err))
->>>>>>> fa0fd98e
                 return
             if err > 0:
                 max = self._clipLength
@@ -225,12 +215,6 @@
         self._debugShape = False
         edges = None
         try:
-<<<<<<< HEAD
-            # if self._clipped:
-            #     self._calculateClip(self._foreRadius, self._aftRadius)
-
-=======
->>>>>>> fa0fd98e
             if self._style == STYLE_SOLID:
                 if self._shoulder:
                     edges = self._drawSolidShoulder()
@@ -265,12 +249,8 @@
                 wire = Part.Wire(edges)
                 face = Part.Face(wire)
                 self._obj.Shape = face.revolve(FreeCAD.Vector(0, 0, 0),FreeCAD.Vector(1, 0, 0), 360)
-<<<<<<< HEAD
-            except Part.OCCError:
-=======
                 self._obj.Placement = self._placement
             except Part.OCCError as ex:
->>>>>>> fa0fd98e
                 if self._debugShape:
                     raise ex
                 _err(translate('Rocket', "Transition parameters produce an invalid shape"))
