--- conflicted
+++ resolved
@@ -239,18 +239,11 @@
     def _makeCommon(self):
         # The mask will be the fin outline, scaled very slightly
         shape = self.getOffsetFace()
-<<<<<<< HEAD
-        tolerance = shape.getTolerance(1, Part.Shape) * 10
-=======
-        tolerance = 10 * shape.getTolerance(1, Part.Shape)
->>>>>>> e1b3e833
-
-        half = float(self._obj.RootThickness) / 2.0
 
         face = Part.Shape(shape) # Make copies
-        face.translate(FreeCAD.Vector(0, -half - tolerance, 0))
-
-        mask = Part.Face(face).extrude(FreeCAD.Vector(0, float(self._obj.RootThickness) + (2.0 * tolerance), 0))
+        face.translate(FreeCAD.Vector(0, -float(self._obj.RootThickness), 0))
+
+        mask = Part.Face(face).extrude(FreeCAD.Vector(0, 2.0 * float(self._obj.RootThickness), 0))
         return mask
 
     def _makeTtw(self):
