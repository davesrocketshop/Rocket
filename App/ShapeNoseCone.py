--- conflicted
+++ resolved
@@ -72,43 +72,25 @@
         super().__init__(obj)
         
         if not hasattr(obj, 'Length'):
-<<<<<<< HEAD
-            obj.addProperty('App::PropertyLength', 'Length', 'NoseCone', QT_TRANSLATE_NOOP('App::Property', 'Length of the nose not including any shoulder')).Length = 67.31
+            obj.addProperty('App::PropertyLength', 'Length', 'NoseCone', translate('App::Property', 'Length of the nose not including any shoulder')).Length = 67.31
         if not hasattr(obj, 'Diameter'):
-            obj.addProperty('App::PropertyLength', 'Diameter', 'NoseCone', QT_TRANSLATE_NOOP('App::Property', 'Diameter at the base of the nose')).Diameter = 24.79
+            obj.addProperty('App::PropertyLength', 'Diameter', 'NoseCone', translate('App::Property', 'Diameter at the base of the nose')).Diameter = 24.79
         if not hasattr(obj, 'AutoDiameter'):
-            obj.addProperty('App::PropertyBool', 'AutoDiameter', 'NoseCone', QT_TRANSLATE_NOOP('App::Property', 'Automatically set the nose diameter when possible')).AutoDiameter = False
+            obj.addProperty('App::PropertyBool', 'AutoDiameter', 'NoseCone', translate('App::Property', 'Automatically set the nose diameter when possible')).AutoDiameter = False
         if not hasattr(obj, 'Thickness'):
-            obj.addProperty('App::PropertyLength', 'Thickness', 'NoseCone', QT_TRANSLATE_NOOP('App::Property', 'Nose cone thickness')).Thickness = 1.57
+            obj.addProperty('App::PropertyLength', 'Thickness', 'NoseCone', translate('App::Property', 'Nose cone thickness')).Thickness = 1.57
         if not hasattr(obj, 'Shoulder'):
-            obj.addProperty('App::PropertyBool', 'Shoulder', 'NoseCone', QT_TRANSLATE_NOOP('App::Property', 'Set to true if the part includes a shoulder')).Shoulder = True
+            obj.addProperty('App::PropertyBool', 'Shoulder', 'NoseCone', translate('App::Property', 'Set to true if the part includes a shoulder')).Shoulder = True
         if not hasattr(obj, 'ShoulderLength'):
-            obj.addProperty('App::PropertyLength', 'ShoulderLength', 'NoseCone', QT_TRANSLATE_NOOP('App::Property', 'Shoulder Length')).ShoulderLength = 24.79
+            obj.addProperty('App::PropertyLength', 'ShoulderLength', 'NoseCone', translate('App::Property', 'Shoulder Length')).ShoulderLength = 24.79
         if not hasattr(obj, 'ShoulderDiameter'):
-            obj.addProperty('App::PropertyLength', 'ShoulderDiameter', 'NoseCone', QT_TRANSLATE_NOOP('App::Property', 'Shoulder diameter')).ShoulderDiameter = 23.62
+            obj.addProperty('App::PropertyLength', 'ShoulderDiameter', 'NoseCone', translate('App::Property', 'Shoulder diameter')).ShoulderDiameter = 23.62
         if not hasattr(obj, 'ShoulderAutoDiameter'):
-            obj.addProperty('App::PropertyBool', 'ShoulderAutoDiameter', 'NoseCone', QT_TRANSLATE_NOOP('App::Property', 'Automatically set the nose shoulder diameter when possible')).ShoulderAutoDiameter = False
+            obj.addProperty('App::PropertyBool', 'ShoulderAutoDiameter', 'NoseCone', translate('App::Property', 'Automatically set the nose shoulder diameter when possible')).ShoulderAutoDiameter = False
         if not hasattr(obj, 'ShoulderThickness'):
-            obj.addProperty('App::PropertyLength', 'ShoulderThickness', 'NoseCone', QT_TRANSLATE_NOOP('App::Property', 'Shoulder thickness')).ShoulderThickness = 1.57
+            obj.addProperty('App::PropertyLength', 'ShoulderThickness', 'NoseCone', translate('App::Property', 'Shoulder thickness')).ShoulderThickness = 1.57
         if not hasattr(obj, 'Coefficient'):
-            obj.addProperty('App::PropertyFloat', 'Coefficient', 'NoseCone', QT_TRANSLATE_NOOP('App::Property', 'Coefficient')).Coefficient = 0.47
-=======
-            obj.addProperty('App::PropertyLength', 'Length', 'NoseCone', translate('App::Property', 'Length of the nose not including any shoulder')).Length = 60.0
-        if not hasattr(obj, 'Diameter'):
-            obj.addProperty('App::PropertyLength', 'Diameter', 'NoseCone', translate('App::Property', 'Diameter at the base of the nose')).Diameter = 20.0
-        if not hasattr(obj, 'Thickness'):
-            obj.addProperty('App::PropertyLength', 'Thickness', 'NoseCone', translate('App::Property', 'Nose cone thickness')).Thickness = 2.0
-        if not hasattr(obj, 'Shoulder'):
-            obj.addProperty('App::PropertyBool', 'Shoulder', 'NoseCone', translate('App::Property', 'Set to true if the part includes a shoulder')).Shoulder = False
-        if not hasattr(obj, 'ShoulderLength'):
-            obj.addProperty('App::PropertyLength', 'ShoulderLength', 'NoseCone', translate('App::Property', 'Shoulder Length')).ShoulderLength = 10.0
-        if not hasattr(obj, 'ShoulderDiameter'):
-            obj.addProperty('App::PropertyLength', 'ShoulderDiameter', 'NoseCone', translate('App::Property', 'Shoulder diameter')).ShoulderDiameter = 16.0
-        if not hasattr(obj, 'ShoulderThickness'):
-            obj.addProperty('App::PropertyLength', 'ShoulderThickness', 'NoseCone', translate('App::Property', 'Shoulder thickness')).ShoulderThickness = 2.0
-        if not hasattr(obj, 'Coefficient'):
-            obj.addProperty('App::PropertyFloat', 'Coefficient', 'NoseCone', translate('App::Property', 'Coefficient')).Coefficient = 0.0
->>>>>>> bc4dd09b
+            obj.addProperty('App::PropertyFloat', 'Coefficient', 'NoseCone', translate('App::Property', 'Coefficient')).Coefficient = 0.47
         if not hasattr(obj, 'Resolution'):
             obj.addProperty('App::PropertyInteger', 'Resolution', 'NoseCone', translate('App::Property', 'Resolution')).Resolution = 100
 
