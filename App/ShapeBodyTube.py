--- conflicted
+++ resolved
@@ -40,16 +40,22 @@
         super().__init__(obj)
 
         # Default set to a BT-50
-<<<<<<< HEAD
         if not hasattr(obj,"InnerDiameter"):
-            obj.addProperty('App::PropertyLength', 'InnerDiameter', 'BodyTube', QT_TRANSLATE_NOOP('App::Property', 'Diameter of the inside of the body tube')).InnerDiameter = 24.13
+            obj.addProperty('App::PropertyLength', 'InnerDiameter', 'BodyTube', translate('App::Property', 'Diameter of the inside of the body tube')).InnerDiameter = 24.13
         if not hasattr(obj,"OuterDiameter"):
-            obj.addProperty('App::PropertyLength', 'OuterDiameter', 'BodyTube', QT_TRANSLATE_NOOP('App::Property', 'Diameter of the outside of the body tube')).OuterDiameter = 24.79
+            obj.addProperty('App::PropertyLength', 'OuterDiameter', 'BodyTube', translate('App::Property', 'Diameter of the outside of the body tube')).OuterDiameter = 24.79
         if not hasattr(obj,"Length"):
-            obj.addProperty('App::PropertyLength', 'Length', 'BodyTube', QT_TRANSLATE_NOOP('App::Property', 'Length of the body tube')).Length = 457.0
+            obj.addProperty('App::PropertyLength', 'Length', 'BodyTube', translate('App::Property', 'Length of the body tube')).Length = 457.0
+
+        if not hasattr(obj,"InnerDiameter"):
+            obj.addProperty('App::PropertyLength', 'InnerDiameter', 'BodyTube', translate('App::Property', 'Diameter of the inside of the body tube')).InnerDiameter = 24.1
+        if not hasattr(obj,"OuterDiameter"):
+            obj.addProperty('App::PropertyLength', 'OuterDiameter', 'BodyTube', translate('App::Property', 'Diameter of the outside of the body tube')).OuterDiameter = 24.8
+        if not hasattr(obj,"Length"):
+            obj.addProperty('App::PropertyLength', 'Length', 'BodyTube', QT_TRANSLATtranslateE_NOOP('App::Property', 'Length of the body tube')).Length = 457.0
 
         if not hasattr(obj,"Shape"):
-            obj.addProperty('Part::PropertyPartShape', 'Shape', 'BodyTube', QT_TRANSLATE_NOOP('App::Property', 'Shape of the body tube'))
+            obj.addProperty('Part::PropertyPartShape', 'Shape', 'BodyTube', translate('App::Property', 'Shape of the body tube'))
 
         if not hasattr(obj,"Group"):
             obj.addExtension("App::GroupExtensionPython")
@@ -61,13 +67,6 @@
     def getRadius(self):
         # For placing objects on the outer part of the parent
         return self._obj.OuterDiameter / 2.0
-=======
-        obj.addProperty('App::PropertyLength', 'InnerDiameter', 'BodyTube', translate('App::Property', 'Diameter of the inside of the body tube')).InnerDiameter = 24.1
-        obj.addProperty('App::PropertyLength', 'OuterDiameter', 'BodyTube', translate('App::Property', 'Diameter of the outside of the body tube')).OuterDiameter = 24.8
-        obj.addProperty('App::PropertyLength', 'Length', 'BodyTube', QT_TRANSLATtranslateE_NOOP('App::Property', 'Length of the body tube')).Length = 457.0
-
-        obj.addProperty('Part::PropertyPartShape', 'Shape', 'BodyTube', translate('App::Property', 'Shape of the body tube'))
->>>>>>> bc4dd09b
 
     def execute(self, obj):
         shape = BodyTubeShapeHandler(obj)
