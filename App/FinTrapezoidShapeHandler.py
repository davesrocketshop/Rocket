--- conflicted
+++ resolved
@@ -23,14 +23,11 @@
 __title__ = "FreeCAD Fins"
 __author__ = "David Carter"
 __url__ = "https://www.davesrocketshop.com"
-<<<<<<< HEAD
     
 import FreeCAD
 import Part
-import Draft
-import math
-=======
->>>>>>> 4b224f1b
+# import Draft
+# import math
 
 from App.Constants import FIN_CROSS_SAME
 
@@ -51,8 +48,14 @@
 
     def _makeTipProfile(self):
         # Create the tip profile, casting everything to float to avoid typing issues
-<<<<<<< HEAD
-        return self._makeChordProfile(self._obj.TipCrossSection, float(self._obj.RootChord - self._obj.SweepLength), float(self._obj.TipChord), float(self._obj.TipThickness), float(self._obj.Height), self._obj.TipPerCent, float(self._obj.TipLength1), float(self._obj.TipLength2))
+        crossSection = self._obj.TipCrossSection
+        if crossSection == FIN_CROSS_SAME:
+            crossSection = self._obj.RootCrossSection
+        if self._obj.TipPerCent:
+            tipLength2 = float(self._obj.TipLength2)
+        else:
+            tipLength2 = float(self._obj.TipChord) - float(self._obj.TipLength2)
+        return self._makeChordProfile(crossSection, float(self._obj.RootChord - self._obj.SweepLength), float(self._obj.TipChord), float(self._obj.TipThickness), float(self._obj.Height), self._obj.TipPerCent, float(self._obj.TipLength1), tipLength2)
 
     def _makeTtw(self):
         # Create the Ttw tab
@@ -113,19 +116,10 @@
         except (ZeroDivisionError, Part.OCCError):
             _err(translate('Rocket', "Fin parameters produce an invalid shape"))
             return
-=======
-        crossSection = self._obj.TipCrossSection
-        if crossSection == FIN_CROSS_SAME:
-            crossSection = self._obj.RootCrossSection
-        if self._obj.TipPerCent:
-            tipLength2 = float(self._obj.TipLength2)
-        else:
-            tipLength2 = float(self._obj.TipChord) - float(self._obj.TipLength2)
-        return self._makeChordProfile(crossSection, float(self._obj.RootChord - self._obj.SweepLength), float(self._obj.TipChord), float(self._obj.TipThickness), float(self._obj.Height), self._obj.TipPerCent, float(self._obj.TipLength1), tipLength2)
 
-    def _makeProfiles(self):
-        profiles = []
-        profiles.append(self._makeRootProfile())
-        profiles.append(self._makeTipProfile())
-        return profiles
->>>>>>> 4b224f1b
+
+    # def _makeProfiles(self):
+    #     profiles = []
+    #     profiles.append(self._makeRootProfile())
+    #     profiles.append(self._makeTipProfile())
+    #     return profiles