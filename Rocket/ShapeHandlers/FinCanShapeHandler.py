# ***************************************************************************
# *   Copyright (c) 2021-2023 David Carter <dcarter@davidcarter.ca>         *
# *                                                                         *
# *   This program is free software; you can redistribute it and/or modify  *
# *   it under the terms of the GNU Lesser General Public License (LGPL)    *
# *   as published by the Free Software Foundation; either version 2 of     *
# *   the License, or (at your option) any later version.                   *
# *   for detail see the LICENCE text file.                                 *
# *                                                                         *
# *   This program is distributed in the hope that it will be useful,       *
# *   but WITHOUT ANY WARRANTY; without even the implied warranty of        *
# *   MERCHANTABILITY or FITNESS FOR A PARTICULAR PURPOSE.  See the         *
# *   GNU Library General Public License for more details.                  *
# *                                                                         *
# *   You should have received a copy of the GNU Library General Public     *
# *   License along with this program; if not, write to the Free Software   *
# *   Foundation, Inc., 59 Temple Place, Suite 330, Boston, MA  02111-1307  *
# *   USA                                                                   *
# *                                                                         *
# ***************************************************************************
"""Class for drawing fins"""

__title__ = "FreeCAD Fins"
__author__ = "David Carter"
__url__ = "https://www.davesrocketshop.com"

import FreeCAD
import Part
import math

from DraftTools import translate

from Rocket.Constants import FINCAN_EDGE_SQUARE, FINCAN_EDGE_ROUND, FINCAN_EDGE_TAPER
from Rocket.Constants import FINCAN_COUPLER_STEPPED
from Rocket.Utilities import validationError, _err

from Rocket.ShapeHandlers.FinShapeHandler import FinShapeHandler
from Rocket.ShapeHandlers.FinTrapezoidShapeHandler import FinTrapezoidShapeHandler
from Rocket.ShapeHandlers.FinTriangleShapeHandler import FinTriangleShapeHandler
from Rocket.ShapeHandlers.FinEllipseShapeHandler import FinEllipseShapeHandler
from Rocket.ShapeHandlers.FinSketchShapeHandler import FinSketchShapeHandler

TOLERANCE_OFFSET = 0.5     # Distance to offset a vertex

class FinCanShapeHandler(FinShapeHandler):

    def __init__(self, obj):
        super().__init__(obj)

    def isValidShape(self):
        if self._obj.Thickness <= 0.0:
            validationError(translate('Rocket', "Fin can thickness must be greater than zero"))
            return False
        if self._obj.Length <= 0.0:
            validationError(translate('Rocket', "Fin can length must be greater than zero"))
            return False

        edge = 0.0
        if self._obj.LeadingEdge != FINCAN_EDGE_SQUARE:
            edge += float(self._obj.LeadingLength)
        if self._obj.TrailingEdge != FINCAN_EDGE_SQUARE:
            edge += float(self._obj.TrailingLength)
        if edge > self._obj.Length:
            validationError(translate('Rocket', "Fin can leading and trailing edges can not exceed total length"))
            return False

        if self._obj.Coupler:
            if self._obj.CouplerLength <= 0:
                validationError(translate('Rocket', "Coupler length must be greater than zero"))
                return False
            if self._obj.CouplerThickness <= 0:
                validationError(translate('Rocket', "Coupler thickness must be greater than zero"))
                return False
            if self._obj.CouplerDiameter <= (2 * self._obj.CouplerThickness):
                validationError(translate('Rocket', "Coupler outer diameter must be greater than the inner diameter"))
                return False
            if (self._obj.CouplerDiameter - 2 * self._obj.CouplerThickness) > self._obj.Diameter:
                validationError(translate('Rocket', "Coupler inner diameter must be less than or equal to the fin can inner diameter"))
                return False
            if self._obj.CouplerDiameter >= (self._obj.Diameter + 2 * self._obj.Thickness):
                validationError(translate('Rocket', "Coupler outer diameter must be less than fin can outer diameter"))
                return False

        return super().isValidShape()

    def _trailingRound(self):
        # center_x = self._obj.RootChord + self._obj.LeadingEdgeOffset - self._obj.LeadingLength
        center_x = self._obj.Length - self._obj.LeadingLength
        center_y = self._obj.Diameter / 2.0
        center = FreeCAD.Vector(center_x, center_y, 0)
        major  = self._obj.LeadingLength
        minor  = self._obj.Thickness
        ellipse = Part.Ellipse(center, major, minor)
        arc = Part.Arc(ellipse, 0, math.pi / 2.0)

        # Create the box
        box1 = Part.LineSegment(FreeCAD.Vector(center_x,                                 center_y + self._obj.Thickness),     FreeCAD.Vector(center_x,                                 center_y + 2 * self._obj.Thickness))
        box2 = Part.LineSegment(FreeCAD.Vector(center_x,                                 center_y + 2 * self._obj.Thickness), FreeCAD.Vector(center_x + 2.0 * self._obj.LeadingLength, center_y + 2 * self._obj.Thickness))
        box3 = Part.LineSegment(FreeCAD.Vector(center_x + 2.0 * self._obj.LeadingLength, center_y + 2 * self._obj.Thickness), FreeCAD.Vector(center_x + 2.0 * self._obj.LeadingLength, center_y))
        box4 = Part.LineSegment(FreeCAD.Vector(center_x + 2.0 * self._obj.LeadingLength, center_y),                           FreeCAD.Vector(center_x + self._obj.LeadingLength,       center_y))

        wire = Part.Wire([arc.toShape(), box1.toShape(), box2.toShape(), box3.toShape(), box4.toShape()])
        face = Part.Face(wire)
        shape = face.revolve(FreeCAD.Vector(0, 0, 0),FreeCAD.Vector(1, 0, 0), 360)
        return shape

    def _trailingTaper(self):
        # center_x = self._obj.RootChord + self._obj.LugLeadingEdgeOffset - self._obj.LeadingLength
        center_x = self._obj.Length - self._obj.LeadingLength
        center_y = self._obj.Diameter / 2.0

        # Create the box
        box0 = Part.LineSegment(FreeCAD.Vector(center_x + self._obj.LeadingLength,       center_y),                           FreeCAD.Vector(center_x,                                 center_y + self._obj.Thickness))
        box1 = Part.LineSegment(FreeCAD.Vector(center_x,                                 center_y + self._obj.Thickness),     FreeCAD.Vector(center_x,                                 center_y + 2 * self._obj.Thickness))
        box2 = Part.LineSegment(FreeCAD.Vector(center_x,                                 center_y + 2 * self._obj.Thickness), FreeCAD.Vector(center_x + 2.0 * self._obj.LeadingLength, center_y + 2 * self._obj.Thickness))
        box3 = Part.LineSegment(FreeCAD.Vector(center_x + 2.0 * self._obj.LeadingLength, center_y + 2 * self._obj.Thickness), FreeCAD.Vector(center_x + 2.0 * self._obj.LeadingLength, center_y))
        box4 = Part.LineSegment(FreeCAD.Vector(center_x + 2.0 * self._obj.LeadingLength, center_y),                           FreeCAD.Vector(center_x + self._obj.LeadingLength,       center_y))

        wire = Part.Wire([box0.toShape(), box1.toShape(), box2.toShape(), box3.toShape(), box4.toShape()])
        face = Part.Face(wire)
        shape = face.revolve(FreeCAD.Vector(0, 0, 0),FreeCAD.Vector(1, 0, 0), 360)
        return shape

    def _leadingEdge(self):
        if self._obj.LeadingEdge == FINCAN_EDGE_ROUND:
            return self._leadingRound()
        elif self._obj.LeadingEdge == FINCAN_EDGE_TAPER:
            return self._leadingTaper()
        return None

    def _leadingRound(self):
        # center_x = self._obj.RootChord - self._obj.Length + self._obj.LeadingEdgeOffset + self._obj.TrailingLength
        center_x = self._obj.TrailingLength
        center_y = self._obj.Diameter / 2.0
        center = FreeCAD.Vector(center_x, center_y, 0)
        major  = self._obj.TrailingLength
        minor  = self._obj.Thickness
        ellipse = Part.Ellipse(center, major, minor)
        arc = Part.Arc(ellipse, math.pi / 2.0, math.pi)

        # Create the box
        box1 = Part.LineSegment(FreeCAD.Vector(center_x,                                  center_y + self._obj.Thickness),     FreeCAD.Vector(center_x,                                  center_y + 2 * self._obj.Thickness))
        box2 = Part.LineSegment(FreeCAD.Vector(center_x,                                  center_y + 2 * self._obj.Thickness), FreeCAD.Vector(center_x - 2.0 * self._obj.TrailingLength, center_y + 2 * self._obj.Thickness))
        box3 = Part.LineSegment(FreeCAD.Vector(center_x - 2.0 * self._obj.TrailingLength, center_y + 2 * self._obj.Thickness), FreeCAD.Vector(center_x - 2.0 * self._obj.TrailingLength, center_y))
        box4 = Part.LineSegment(FreeCAD.Vector(center_x - 2.0 * self._obj.TrailingLength, center_y),                           FreeCAD.Vector(center_x - self._obj.TrailingLength,       center_y))

        wire = Part.Wire([arc.toShape(), box1.toShape(), box2.toShape(), box3.toShape(), box4.toShape()])
        face = Part.Face(wire)
        shape = face.revolve(FreeCAD.Vector(0, 0, 0),FreeCAD.Vector(1, 0, 0), 360)
        return shape

    def _leadingTaper(self):
        # center_x = self._obj.RootChord - self._obj.Length + self._obj.LugLeadingEdgeOffset + self._obj.TrailingLength
        center_x = self._obj.TrailingLength
        center_y = self._obj.Diameter / 2.0

        # Create the box
        box0 = Part.LineSegment(FreeCAD.Vector(center_x - self._obj.TrailingLength,       center_y),                           FreeCAD.Vector(center_x,                                  center_y + self._obj.Thickness))
        box1 = Part.LineSegment(FreeCAD.Vector(center_x,                                  center_y + self._obj.Thickness),     FreeCAD.Vector(center_x,                                  center_y + 2 * self._obj.Thickness))
        box2 = Part.LineSegment(FreeCAD.Vector(center_x,                                  center_y + 2 * self._obj.Thickness), FreeCAD.Vector(center_x - 2.0 * self._obj.TrailingLength, center_y + 2 * self._obj.Thickness))
        box3 = Part.LineSegment(FreeCAD.Vector(center_x - 2.0 * self._obj.TrailingLength, center_y + 2 * self._obj.Thickness), FreeCAD.Vector(center_x - 2.0 * self._obj.TrailingLength, center_y))
        box4 = Part.LineSegment(FreeCAD.Vector(center_x - 2.0 * self._obj.TrailingLength, center_y),                           FreeCAD.Vector(center_x - self._obj.TrailingLength,       center_y))

        wire = Part.Wire([box0.toShape(), box1.toShape(), box2.toShape(), box3.toShape(), box4.toShape()])
        face = Part.Face(wire)
        shape = face.revolve(FreeCAD.Vector(0, 0, 0),FreeCAD.Vector(1, 0, 0), 360)
        return shape

    def _trailingEdge(self):
        if self._obj.TrailingEdge == FINCAN_EDGE_ROUND:
            return self._trailingRound()
        elif self._obj.TrailingEdge == FINCAN_EDGE_TAPER:
            return self._trailingTaper()
        return None

    def rakeZ(self, x, slope, intercept):
        z = x * slope + intercept # In the (x,z) plane
        return z

    def _drawForwardSweep(self, outerRadius, OR, xFore, xAft):
        # We need to calculate our vertices outside of the part to avoid OpenCASCADE's "too exact" problem
        slope = -1.0 / math.tan(math.radians(self._obj.LaunchLugForwardSweepAngle))
        intercept = float(float(OR) - (slope * xFore))

        y = 2.0 * float(outerRadius) + TOLERANCE_OFFSET

        x1 = float(xFore) + TOLERANCE_OFFSET
        z1 = self.rakeZ(x1, slope, intercept)        
        v1 = FreeCAD.Vector(x1, y, z1)

        x2 = float(xAft) - TOLERANCE_OFFSET
        z2 = self.rakeZ(x2, slope, intercept)        
        v2 = FreeCAD.Vector(x2, y, z2)

        v3 = FreeCAD.Vector(x1, y, z2)

        line1 = Part.LineSegment(v1, v2)
        line2 = Part.LineSegment(v2, v3)
        line3 = Part.LineSegment(v3, v1)
        shape = Part.Shape([line1, line2, line3])
        wire = Part.Wire(shape.Edges)
        face = Part.Face(wire)
        rake = face.extrude(FreeCAD.Vector(0, -2.0 * y, 0))

        return rake

    def _drawAftSweep(self, outerRadius, OR, xFore, xAft):
        # We need to calculate our vertices outside of the part to avoid OpenCASCADE's "too exact" problem
        slope = 1.0 / math.tan(math.radians(self._obj.LaunchLugAftSweepAngle))
        intercept = float(float(OR) - (slope * xAft))

        y = 2.0 * float(outerRadius) + TOLERANCE_OFFSET

        x1 = float(xFore) + TOLERANCE_OFFSET
        z1 = self.rakeZ(x1, slope, intercept)        
        v1 = FreeCAD.Vector(x1, y, z1)

        x2 = float(xAft) - TOLERANCE_OFFSET
        z2 = self.rakeZ(x2, slope, intercept)        
        v2 = FreeCAD.Vector(x2, y, z2)

        v3 = FreeCAD.Vector(x2, y, z1)

        line1 = Part.LineSegment(v1, v2)
        line2 = Part.LineSegment(v2, v3)
        line3 = Part.LineSegment(v3, v1)
        shape = Part.Shape([line1, line2, line3])
        wire = Part.Wire(shape.Edges)
        face = Part.Face(wire)
        rake = face.extrude(FreeCAD.Vector(0, -2.0 * y, 0))

        return rake

    def _filletDepth(self, radius, width):
        theta = math.asin(width/radius)
        depth = radius - radius * math.cos(theta)
        return depth

    def _safeEllipse(self, major, minor, center_x, center_y, center_z):
        majorVector = FreeCAD.Vector(center_x, center_y, center_z + major)
        minorVector = FreeCAD.Vector(center_x, center_y + minor, center_z)
        centerVector = FreeCAD.Vector(center_x, center_y, center_z)
        if major < minor:
            return Part.Ellipse(minorVector, majorVector, centerVector)
        return Part.Ellipse(majorVector, minorVector, centerVector)

    def _cutFillet(self, lug, major, minor, center_x, center_y, center_z):
        ellipse = self._safeEllipse(major, minor, center_x, center_y, center_z)
        wire = Part.Wire(ellipse.toShape())
        face = Part.Face(wire)
        fillet1 = face.extrude(FreeCAD.Vector(self._obj.LugLength, 0, 0))
        return lug.cut(fillet1)


    def _launchLug(self):
        if self._obj.LaunchLug:
            try:
                radius = self._obj.LugInnerDiameter / 2.0
                outerRadius = radius + self._obj.LugThickness
                width = outerRadius + self._obj.LugFilletRadius
                bodyRadius = self._obj.Diameter / 2.0 + self._obj.Thickness

                # base = float(self._obj.RootChord - self._obj.Length + self._obj.LugLeadingEdgeOffset)
                base = float(self._obj.Length - self._obj.LugLength + self._obj.LugLeadingEdgeOffset)
                base = float(self._obj.LugLeadingEdgeOffset)
                # if self._obj.TrailingEdge != FINCAN_EDGE_SQUARE: - already factored in by Length - LugLength
                #     base += float(self._obj.TrailingLength)
                if not self._obj.LugLeadingEdgeOffset > 0:
                    if self._obj.LeadingEdge != FINCAN_EDGE_SQUARE:
                        base += float(self._obj.LeadingLength)

                if self._obj.LugThickness > self._obj.Thickness:
                    lugCenterZ = radius + self._obj.LugThickness
                else:
                    lugCenterZ = radius + self._obj.Thickness

                point = FreeCAD.Vector(base, 0, lugCenterZ + self._obj.Diameter / 2.0)
                direction = FreeCAD.Vector(1,0,0)

                outer = Part.makeCylinder(outerRadius, self._obj.LugLength, point, direction)
                inner = Part.makeCylinder(radius, self._obj.LugLength, point, direction)

                major  = lugCenterZ + self._filletDepth(bodyRadius, width) - self._obj.Thickness
                minor  = width - outerRadius

                # Make the fillet
                point = FreeCAD.Vector(base, width, self._obj.Diameter / 2.0 - self._filletDepth(bodyRadius, width))
                filletBase = Part.makeBox(major + self._obj.Thickness, 2 * width, self._obj.LugLength, point, direction)
                lug = outer.fuse(filletBase)
                baseCutout = Part.makeCylinder(bodyRadius, self._obj.LugLength, FreeCAD.Vector(base, 0, 0), direction)
                lug = lug.cut(baseCutout)

                center_x = base
                center_y = width
                center_z = lugCenterZ + self._obj.Diameter / 2.0
                lug = self._cutFillet(lug, major, minor, center_x, center_y, center_z)

                center_y = -width
                lug = self._cutFillet(lug, major, minor, center_x, center_y, center_z)

                # Add the sweeps
                if self._obj.LaunchLugForwardSweep or self._obj.LaunchLugAftSweep:
                    xFore = base + float(self._obj.LugLength)
                    xAft = base
                    if self._obj.LaunchLugForwardSweep:
                        rake = self._drawForwardSweep(outerRadius, bodyRadius, xFore, xAft)
                        lug = lug.cut(rake)
                    if self._obj.LaunchLugAftSweep:
                        rake = self._drawAftSweep(outerRadius, bodyRadius, xFore, xAft)
                        lug = lug.cut(rake)

                # Poke a hole for the launch rod
                lug = lug.cut(inner)

                # Rotate to place midway between fins
                lug.rotate(FreeCAD.Vector(0,0,0), FreeCAD.Vector(1,0,0), self._obj.FinSpacing / 2.0)

                return lug
            except Exception:
                _err(translate('Rocket', "Launch lug parameters produce an invalid shape"))

        return None

    def _drawCan(self):
        # point = FreeCAD.Vector((self._obj.RootChord - self._obj.Length + self._obj.LugLeadingEdgeOffset),0,0)
        point = FreeCAD.Vector(0,0,0)
        direction = FreeCAD.Vector(1,0,0)
        radius = self._obj.Diameter / 2.0
        outerRadius = radius + self._obj.Thickness
        if self._obj.Coupler:
            length = self._obj.Length + self._obj.CouplerLength
            point = FreeCAD.Vector(-self._obj.CouplerLength,0,0)
            inner = Part.makeCylinder((self._obj.CouplerDiameter / 2.0 - self._obj.CouplerThickness), length, point, direction)
        else:
            length = self._obj.Length
            inner = Part.makeCylinder(radius, length, point, direction)
        # outer = Part.makeCylinder(outerRadius, self._obj.Length, point, direction)
        outer = Part.makeCylinder(outerRadius, length, point, direction)
        can = outer.cut(inner)

        if self._obj.Coupler:
            # Cut the outside of the coupler
            cutPoint = FreeCAD.Vector(0,0,0)
            direction = FreeCAD.Vector(-1,0,0)
            cutOuter = Part.makeCylinder(float(outerRadius) + 1.0, float(self._obj.CouplerLength) + 1.0, cutPoint, direction)
            cutInner = Part.makeCylinder((self._obj.CouplerDiameter / 2.0), float(self._obj.CouplerLength) + 1.0, cutPoint, direction)
            cutDisk = cutOuter.cut(cutInner)
            can = can.cut(cutDisk)

            # Add a chamfer
            length = float(point.x)
            chamfer = float(self._obj.CouplerThickness) / 2.0
            point1 = FreeCAD.Vector(length, (float(self._obj.CouplerDiameter) / 2.0) - chamfer, 0.0)
            point2 = FreeCAD.Vector(length, (float(self._obj.CouplerDiameter) / 2.0), 0.0)
            point3 = FreeCAD.Vector(length + chamfer, float(self._obj.CouplerDiameter) / 2.0, 0.0)

            edge1 = Part.makeLine(point1, point2)
            edge2 = Part.makeLine(point2, point3)
            edge3 = Part.makeLine(point3, point1)
            wire = Part.Wire([edge1, edge2, edge3])
            face = Part.Face(wire)
            # Part.show(face)

            mask = face.revolve(FreeCAD.Vector(0, 0, 0),FreeCAD.Vector(1, 0, 0), 360)
            can = can.cut(mask)

            if self._obj.CouplerStyle == FINCAN_COUPLER_STEPPED:
                # Cut inside up to the step
                point = FreeCAD.Vector(self._obj.CouplerLength,0,0)
                direction = FreeCAD.Vector(1,0,0)
                step = Part.makeCylinder(radius, self._obj.Length, point, direction)
                can = can.cut(step)

        return can
    
    def _extendRoot(self):
        # Override this if the fin root needs an extension to connect it to the body tube
        return True

    def _drawFinCan(self):
        # Make the can
        can = self._drawCan()

        # Shape the leading and trailing edges
        shape = self._leadingEdge()
        if shape is not None:
            can = can.cut(shape)
        shape = self._trailingEdge()
        if shape is not None:
            can = can.cut(shape)

        # Add the launch lug
        shape = self._launchLug()
        if shape is not None:
            can = can.fuse(shape)

        # Add the fins
<<<<<<< HEAD
        fins = self._drawFinSet()
        finCan = can.fuse([fins]) # Must be fuse not makeCompund
=======
        fins = self._drawFinSet(float(self._obj.Thickness))
        finCan = Part.makeCompound([can, fins])
>>>>>>> b424cf0a

        return finCan

    def draw(self):
        
        if not self.isValidShape():
            return

        try:
            self._obj.Shape = self._drawFinCan()

            self._obj.Placement = self._placement

        except (ZeroDivisionError, Part.OCCError):
            _err(translate('Rocket', "Fin can parameters produce an invalid shape"))
            return

class FinCanTrapezoidShapeHandler(FinCanShapeHandler, FinTrapezoidShapeHandler): # lgtm [py/missing-call-to-init]

    def __init__(self, obj):
        super().__init__(obj)

class FinCanTriangleShapeHandler(FinCanShapeHandler, FinTriangleShapeHandler): # lgtm [py/missing-call-to-init]

    def __init__(self, obj):
        super().__init__(obj)

class FinCanEllipseShapeHandler(FinCanShapeHandler, FinEllipseShapeHandler): # lgtm [py/missing-call-to-init]

    def __init__(self, obj):
        super().__init__(obj)

class FinCanSketchShapeHandler(FinCanShapeHandler, FinSketchShapeHandler): # lgtm [py/missing-call-to-init]

    def __init__(self, obj):
        super().__init__(obj)<|MERGE_RESOLUTION|>--- conflicted
+++ resolved
@@ -395,13 +395,8 @@
             can = can.fuse(shape)
 
         # Add the fins
-<<<<<<< HEAD
-        fins = self._drawFinSet()
+        fins = self._drawFinSet(float(self._obj.Thickness))
         finCan = can.fuse([fins]) # Must be fuse not makeCompund
-=======
-        fins = self._drawFinSet(float(self._obj.Thickness))
-        finCan = Part.makeCompound([can, fins])
->>>>>>> b424cf0a
 
         return finCan
 
