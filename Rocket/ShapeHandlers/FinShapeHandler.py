--- conflicted
+++ resolved
@@ -199,9 +199,6 @@
         wire = Part.Wire([line1.toShape(), line2.toShape(), line3.toShape(), line4.toShape()])
         return wire
 
-<<<<<<< HEAD
-    def _makeChordProfileRound(self, foreX : float, chord : float, thickness : float, height : float) -> Wire:
-=======
     def _makeChordFemProfileSquare(self, foreX, chord, thickness, height, nPoints):
         profile = []
         chordFore = foreX
@@ -221,8 +218,7 @@
 
         return profile
 
-    def _makeChordProfileRound(self, foreX, chord, thickness, height):
->>>>>>> 3499f1df
+    def _makeChordProfileRound(self, foreX : float, chord : float, thickness : float, height : float) -> Wire:
         chordFore = foreX
         chordAft = foreX + chord
         halfThickness = thickness / 2
@@ -344,9 +340,6 @@
 
         return splines
 
-<<<<<<< HEAD
-    def _makeSpline(self, points : list) -> BSplineCurve:
-=======
     def _airfoilFemCurve(self, foreX, chord, thickness, height, resolution):
         min = self.minimumEdge() / 2
         points = []
@@ -365,8 +358,7 @@
 
         return points 
 
-    def _makeSpline(self, points):
->>>>>>> 3499f1df
+    def _makeSpline(self, points : list) -> BSplineCurve:
         spline = Part.BSplineCurve()
         spline.buildFromPoles(points)
         return spline
@@ -384,9 +376,6 @@
         wire = Part.Wire(splines)
         return wire
 
-<<<<<<< HEAD
-    def _makeChordProfileWedge(self, foreX : float, chord : float, thickness : float, height : float) -> Wire:
-=======
     def _makeChordFemProfileAirfoil(self, foreX, chord, thickness, height, nPoints):
         # Standard NACA 4 digit symmetrical airfoil
 
@@ -394,8 +383,7 @@
 
         return profile
 
-    def _makeChordProfileWedge(self, foreX, chord, thickness, height):
->>>>>>> 3499f1df
+    def _makeChordProfileWedge(self, foreX : float, chord : float, thickness : float, height : float) -> Wire:
         # Create the root rectangle
         chordFore = foreX
         chordAft = foreX + chord
@@ -595,9 +583,6 @@
 
         return None
 
-<<<<<<< HEAD
-    def _makeTtw(self) -> Shape:
-=======
     def _makeChordFemProfile(self, crossSection, foreX, chord, thickness, height, length1, length2, nPoints, midChordLimit = False):
 
         if crossSection == FIN_CROSS_SQUARE:
@@ -607,8 +592,7 @@
 
         return None
 
-    def _makeTtw(self):
->>>>>>> 3499f1df
+    def _makeTtw(self) -> Shape:
         # Create the Ttw tab
         # origin = FreeCAD.Vector(self._rootChord - self._ttwOffset - self._ttwLength, -0.5 * self._ttwThickness, -1.0 * self._ttwHeight)
         origin = FreeCAD.Vector(self._ttwOffset, -0.5 * self._ttwThickness, -1.0 * self._ttwHeight)
@@ -635,15 +619,11 @@
         profiles = []
         return profiles
 
-<<<<<<< HEAD
-    def _makeExtensionProfiles(self, height : float) -> list:
-=======
     def _makeFemProfiles(self, nPoints):
         profiles = []
         return profiles
 
-    def _makeExtensionProfiles(self, height):
->>>>>>> 3499f1df
+    def _makeExtensionProfiles(self, height : float) -> list:
         profiles = []
         profiles.append(self._makeRootProfile(-height))
         profiles.append(self._makeRootProfile(0))
