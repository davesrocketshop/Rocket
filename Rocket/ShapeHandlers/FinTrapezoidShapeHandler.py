# ***************************************************************************
# *   Copyright (c) 2021-2025 David Carter <dcarter@davidcarter.ca>         *
# *                                                                         *
# *   This program is free software; you can redistribute it and/or modify  *
# *   it under the terms of the GNU Lesser General Public License (LGPL)    *
# *   as published by the Free Software Foundation; either version 2 of     *
# *   the License, or (at your option) any later version.                   *
# *   for detail see the LICENCE text file.                                 *
# *                                                                         *
# *   This program is distributed in the hope that it will be useful,       *
# *   but WITHOUT ANY WARRANTY; without even the implied warranty of        *
# *   MERCHANTABILITY or FITNESS FOR A PARTICULAR PURPOSE.  See the         *
# *   GNU Library General Public License for more details.                  *
# *                                                                         *
# *   You should have received a copy of the GNU Library General Public     *
# *   License along with this program; if not, write to the Free Software   *
# *   Foundation, Inc., 59 Temple Place, Suite 330, Boston, MA  02111-1307  *
# *   USA                                                                   *
# *                                                                         *
# ***************************************************************************
"""Class for drawing fins"""

__title__ = "FreeCAD Fins"
__author__ = "David Carter"
__url__ = "https://www.davesrocketshop.com"

from typing import Any
import math

import FreeCAD
import Part
from Part import Shape, Wire, BSplineCurve, Vertex

translate = FreeCAD.Qt.translate

from Rocket.Utilities import validationError

from Rocket.ShapeHandlers.FinShapeHandler import FinShapeHandler

class FinTrapezoidShapeHandler(FinShapeHandler):

    def __init__(self, obj : Any) -> None:
        super().__init__(obj)

<<<<<<< HEAD
    def _makeRootProfile(self, height : float = 0.0) -> Wire:
        # Create the root profile
        l1, l2 = self._lengthsFromPercent(self._rootChord, self._rootPerCent,
                                          self._rootLength1, self._rootLength2)
        return self._makeChordProfile(self._rootCrossSection, 0.0, self._rootChord,
            self._rootThickness, height, l1, l2)

    def _makeTipProfile(self) -> Wire:
        # Create the tip profile
        l1, l2 = self._lengthsFromPercent(self._tipChord, self._tipPerCent,
                                          self._tipLength1, self._tipLength2)
        return self._makeChordProfile(self._tipCrossSection, self._sweepLength, self._tipChord,
            self._tipThickness, self._height, l1, l2)
=======
    def _makeRootProfile(self, height=0.0):
        # Create the root profile, casting everything to float to avoid typing issues
        l1, l2 = self._lengthsFromPercent(float(self._obj.RootChord), self._obj.RootPerCent,
                                          float(self._obj.RootLength1), float(self._obj.RootLength2))
        return self._makeChordProfile(self._obj.RootCrossSection, 0.0, float(self._obj.RootChord), 
            float(self._obj.RootThickness), height, l1, l2)
    
    def _makeRootFemProfile(self, nPoints, height=0.0):
        # Create the root profile, casting everything to float to avoid typing issues
        l1, l2 = self._lengthsFromPercent(float(self._obj.RootChord), self._obj.RootPerCent,
                                          float(self._obj.RootLength1), float(self._obj.RootLength2))
        return self._makeChordFemProfile(self._obj.RootCrossSection, 0.0, float(self._obj.RootChord), 
            float(self._obj.RootThickness), height, l1, l2, nPoints)
>>>>>>> 3499f1df

    def _sweepAtHeight(self, height : float) -> float:
        sweep = math.tan(math.radians(self._sweepAngle)) * height
        return sweep

    def _chordAtHeight(self, height : float) -> float:
        x1 = self._sweepAtHeight(height)
        x2 = self._rootChord + (height / self._height) * (self._sweepLength + self._tipChord - self._rootChord)
        return abs(x1 - x2)

    def _makeAtHeightProfile(self, crossSection : str, height : float = 0.0, offset : float = 0.0) -> Wire:
        chord = self._chordAtHeight(height) + 2.0 * offset
        thickness = self._rootThickness + 2.0 * offset
        l1, l2 = self._lengthsFromPercent(chord, self._rootPerCent,
                                          self._rootLength1, self._rootLength2)
        return self._makeChordProfile(crossSection, -offset + self._sweepAtHeight(height), chord,
            thickness, height, l1, l2)

<<<<<<< HEAD
    def isValidShape(self) -> bool:
=======
    def _makeTipFemProfile(self, nPoints):
        # Create the tip profile, casting everything to float to avoid typing issues
        crossSection = self._obj.TipCrossSection
        if crossSection == FIN_CROSS_SAME:
            crossSection = self._obj.RootCrossSection

        tipThickness = float(self._obj.TipThickness)
        if self._obj.TipSameThickness:
            tipThickness = float(self._obj.RootThickness)

        l1, l2 = self._lengthsFromPercent(float(self._obj.TipChord), self._obj.TipPerCent, 
                                          float(self._obj.TipLength1), float(self._obj.TipLength2))
        return self._makeChordFemProfile(crossSection, float(self._obj.SweepLength), float(self._obj.TipChord), 
            tipThickness, float(self._obj.Height), l1, l2, nPoints)

    def isValidShape(self):
>>>>>>> 3499f1df
        # Add error checking here
        if self._ttw:
            if self._ttwOffset >= self._rootChord:
                validationError(translate('Rocket', "Ttw offset must be less than the root chord"))
                return False
            if self._ttwLength <= 0:
                validationError(translate('Rocket', "Ttw length must be greater than 0"))
                return False
            if self._ttwHeight <= 0:
                validationError(translate('Rocket', "Ttw height must be greater than 0"))
                return False
            if self._ttwThickness <= 0:
                validationError(translate('Rocket', "Ttw thickness must be greater than 0"))
                return False
        return super().isValidShape()

    def _makeProfiles(self) -> list:
        profiles = []
        profiles.append(self._makeRootProfile())
        profiles.append(self._makeTipProfile())
<<<<<<< HEAD
=======
        return profiles

    def _makeFemProfiles(self, nPoints):
        profiles = []
        profiles.append(self._makeRootFemProfile(nPoints))
        profiles.append(self._makeTipFemProfile(nPoints))
        return profiles

    def _makeExtensionProfiles(self, height):
        profiles = []
        profiles.append(self._makeRootProfile(-height))
        profiles.append(self._makeRootProfile())
>>>>>>> 3499f1df
        return profiles<|MERGE_RESOLUTION|>--- conflicted
+++ resolved
@@ -42,13 +42,19 @@
     def __init__(self, obj : Any) -> None:
         super().__init__(obj)
 
-<<<<<<< HEAD
     def _makeRootProfile(self, height : float = 0.0) -> Wire:
-        # Create the root profile
-        l1, l2 = self._lengthsFromPercent(self._rootChord, self._rootPerCent,
-                                          self._rootLength1, self._rootLength2)
-        return self._makeChordProfile(self._rootCrossSection, 0.0, self._rootChord,
-            self._rootThickness, height, l1, l2)
+        # Create the root profile, casting everything to float to avoid typing issues
+        l1, l2 = self._lengthsFromPercent(float(self._obj.RootChord), self._obj.RootPerCent,
+                                          float(self._obj.RootLength1), float(self._obj.RootLength2))
+        return self._makeChordProfile(self._obj.RootCrossSection, 0.0, float(self._obj.RootChord), 
+            float(self._obj.RootThickness), height, l1, l2)
+    
+    def _makeRootFemProfile(self, nPoints : int, heigh : float = 0.0) -> Wire:
+        # Create the root profile, casting everything to float to avoid typing issues
+        l1, l2 = self._lengthsFromPercent(float(self._obj.RootChord), self._obj.RootPerCent,
+                                          float(self._obj.RootLength1), float(self._obj.RootLength2))
+        return self._makeChordFemProfile(self._obj.RootCrossSection, 0.0, float(self._obj.RootChord), 
+            float(self._obj.RootThickness), height, l1, l2, nPoints)
 
     def _makeTipProfile(self) -> Wire:
         # Create the tip profile
@@ -56,21 +62,6 @@
                                           self._tipLength1, self._tipLength2)
         return self._makeChordProfile(self._tipCrossSection, self._sweepLength, self._tipChord,
             self._tipThickness, self._height, l1, l2)
-=======
-    def _makeRootProfile(self, height=0.0):
-        # Create the root profile, casting everything to float to avoid typing issues
-        l1, l2 = self._lengthsFromPercent(float(self._obj.RootChord), self._obj.RootPerCent,
-                                          float(self._obj.RootLength1), float(self._obj.RootLength2))
-        return self._makeChordProfile(self._obj.RootCrossSection, 0.0, float(self._obj.RootChord), 
-            float(self._obj.RootThickness), height, l1, l2)
-    
-    def _makeRootFemProfile(self, nPoints, height=0.0):
-        # Create the root profile, casting everything to float to avoid typing issues
-        l1, l2 = self._lengthsFromPercent(float(self._obj.RootChord), self._obj.RootPerCent,
-                                          float(self._obj.RootLength1), float(self._obj.RootLength2))
-        return self._makeChordFemProfile(self._obj.RootCrossSection, 0.0, float(self._obj.RootChord), 
-            float(self._obj.RootThickness), height, l1, l2, nPoints)
->>>>>>> 3499f1df
 
     def _sweepAtHeight(self, height : float) -> float:
         sweep = math.tan(math.radians(self._sweepAngle)) * height
@@ -89,9 +80,6 @@
         return self._makeChordProfile(crossSection, -offset + self._sweepAtHeight(height), chord,
             thickness, height, l1, l2)
 
-<<<<<<< HEAD
-    def isValidShape(self) -> bool:
-=======
     def _makeTipFemProfile(self, nPoints):
         # Create the tip profile, casting everything to float to avoid typing issues
         crossSection = self._obj.TipCrossSection
@@ -107,8 +95,7 @@
         return self._makeChordFemProfile(crossSection, float(self._obj.SweepLength), float(self._obj.TipChord), 
             tipThickness, float(self._obj.Height), l1, l2, nPoints)
 
-    def isValidShape(self):
->>>>>>> 3499f1df
+    def isValidShape(self) -> bool:
         # Add error checking here
         if self._ttw:
             if self._ttwOffset >= self._rootChord:
@@ -129,8 +116,6 @@
         profiles = []
         profiles.append(self._makeRootProfile())
         profiles.append(self._makeTipProfile())
-<<<<<<< HEAD
-=======
         return profiles
 
     def _makeFemProfiles(self, nPoints):
@@ -143,5 +128,4 @@
         profiles = []
         profiles.append(self._makeRootProfile(-height))
         profiles.append(self._makeRootProfile())
->>>>>>> 3499f1df
         return profiles