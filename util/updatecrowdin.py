#!/usr/bin/env python3

# SPDX-License-Identifier: LGPL-2.1-or-later
# ***************************************************************************
# *                                                                         *
# *   Copyright (c) 2015 Yorik van Havre <yorik@uncreated.net>              *
# *   Copyright (c) 2021 Benjamin Nauck <benjamin@nauck.se>                 *
# *   Copyright (c) 2021 Mattias Pierre <github@mattiaspierre.com>          *
# *                                                                         *
# *   This file is part of FreeCAD.                                         *
# *                                                                         *
# *   FreeCAD is free software: you can redistribute it and/or modify it    *
# *   under the terms of the GNU Lesser General Public License as           *
# *   published by the Free Software Foundation, either version 2.1 of the  *
# *   License, or (at your option) any later version.                       *
# *                                                                         *
# *   FreeCAD is distributed in the hope that it will be useful, but        *
# *   WITHOUT ANY WARRANTY; without even the implied warranty of            *
# *   MERCHANTABILITY or FITNESS FOR A PARTICULAR PURPOSE. See the GNU      *
# *   Lesser General Public License for more details.                       *
# *                                                                         *
# *   You should have received a copy of the GNU Lesser General Public      *
# *   License along with FreeCAD. If not, see                               *
# *   <https://www.gnu.org/licenses/>.                                      *
# *                                                                         *
# ***************************************************************************

"""
This utility offers several commands to interact with the FreeCAD project on
crowdin. For it to work, you need a ~/.crowdin-freecad-token file in your
user's folder, that contains the API access token that gives access to the
crowdin FreeCAD project. The API token can also be specified in the
CROWDIN_TOKEN environment variable.

The CROWDIN_PROJECT_ID environment variable can be used to use this script
in other projects.

Usage:

    updatecrowdin.py <command> [<arguments>]

Available commands:

    gather:              update all ts files found in the source code
                         (runs updatets.py)
    status:              prints a status of the translations
    update / upload:     updates crowdin the current version of .ts files
                         found in the source code
    build:               builds a new downloadable package on crowdin with all
                         translated strings
    build-status:        shows the status of the current builds available on
                         crowdin
    download [build_id]: downloads build specified by 'build_id' or latest if
                         build_id is left blank
    apply / install:     applies downloaded translations to source code
                         (runs updatefromcrowdin.py)

Example:

    ./updatecrowdin.py update

Setting the project name adhoc:

    CROWDIN_PROJECT_ID=some_project ./updatecrowdin.py update
"""

# See crowdin API docs at https://crowdin.com/page/api

import concurrent.futures
import glob
import json
import os
import sys
import shutil
import subprocess
import tempfile
import zipfile
import re
from collections import namedtuple
from functools import lru_cache
from os.path import basename, splitext
from urllib.parse import quote_plus
from urllib.request import Request
from urllib.request import urlopen
from urllib.request import urlretrieve

<<<<<<< HEAD
from PySide import QtCore
=======
# from PySide import QtCore
>>>>>>> 90040363

TsFile = namedtuple("TsFile", ["filename", "src_path"])

LEGACY_NAMING_MAP = {"Draft.ts": "draft.ts"}

# Locations that require QM file generation (predominantly Python workbenches)
GENERATE_QM = {
    "AddonManager",
    "Arch",
    "Cloud",
    "Draft",
    "Inspection",
    "OpenSCAD",
    "Tux",
    "Help",
}

# locations list contains Module name, relative path to translation folder and relative path to qrc file

locations = [
    [
        "Rocket",
        "../Resources/translations",
        "../Resources/Rocket.qrc",
    ],
]

THRESHOLD = 1 #25  # how many % must be translated for the translation to be included in FreeCAD


class CrowdinUpdater:

    BASE_URL = "https://api.crowdin.com/api/v2"

    def __init__(self, token, project_identifier, multithread=True):
        self.token = token
        self.project_identifier = project_identifier
        self.multithread = multithread

    @lru_cache()
    def _get_project_id(self):
        url = f"{self.BASE_URL}/projects/"
        response = self._make_api_req(url)

        for project in [p["data"] for p in response]:
            if project["identifier"] == project_identifier:
                return project["id"]

        raise Exception("No project identifier found!")

    def _make_project_api_req(self, project_path, *args, **kwargs):
        url = f"{self.BASE_URL}/projects/{self._get_project_id()}{project_path}"
        return self._make_api_req(url=url, *args, **kwargs)

    def _make_api_req(self, url, extra_headers={}, method="GET", data=None):
        headers = {"Authorization": "Bearer " + load_token(), **extra_headers}

        if type(data) is dict:
            headers["Content-Type"] = "application/json"
            data = json.dumps(data).encode("utf-8")

        request = Request(url, headers=headers, method=method, data=data)
        return json.loads(urlopen(request).read())["data"]

    def _get_files_info(self):
        files = self._make_project_api_req("/files?limit=250")
        return {f["data"]["path"].strip("/"): str(f["data"]["id"]) for f in files}

    def _add_storage(self, filename, fp):
        response = self._make_api_req(
            f"{self.BASE_URL}/storages",
            data=fp,
            method="POST",
            extra_headers={
                "Crowdin-API-FileName": filename,
                "Content-Type": "application/octet-stream",
            },
        )
        return response["id"]

    def _update_file(self, project_id, ts_file, files_info):
        filename = quote_plus(ts_file.filename)

        with open(ts_file.src_path, "rb") as fp:
            storage_id = self._add_storage(filename, fp)

        if filename in files_info:
            file_id = files_info[filename]
            self._make_project_api_req(
                f"/files/{file_id}",
                method="PUT",
                data={
                    "storageId": storage_id,
                    "updateOption": "keep_translations_and_approvals",
                },
            )
            print(f"{filename} updated")
        else:
            self._make_project_api_req("/files", data={"storageId": storage_id, "name": filename})
            print(f"{filename} uploaded")

    def status(self):
        response = self._make_project_api_req("/languages/progress?limit=100")
        return [item["data"] for item in response]

    def download(self, build_id):
        filename = f"{self.project_identifier}.zip"
        response = self._make_project_api_req(f"/translations/builds/{build_id}/download")
        urlretrieve(response["url"], filename)
        print("download of " + filename + " complete")

    def build(self):
        self._make_project_api_req("/translations/builds", data={}, method="POST")

    def build_status(self):
        response = self._make_project_api_req("/translations/builds")
        return [item["data"] for item in response]

    def update(self, ts_files):
        files_info = self._get_files_info()
        futures = []

        with concurrent.futures.ThreadPoolExecutor() as executor:
            for ts_file in ts_files:
                if self.multithread:
                    future = executor.submit(
                        self._update_file, self.project_identifier, ts_file, files_info
                    )
                    futures.append(future)
                else:
                    self._update_file(self.project_identifier, ts_file, files_info)

        # This blocks until all futures are complete and will also throw any exception
        for future in futures:
            future.result()


def load_token():
    # load API token stored in ~/.crowdin-freecad-token
    config_file = os.path.expanduser("~") + os.sep + ".crowdin-freecad-token"
    if not os.path.exists(config_file):
        config_file = os.path.expanduser("~") + os.sep + ".crowdin-freecadaddons"
    if os.path.exists(config_file):
        with open(config_file) as file:
            return file.read().strip()
    return None


def updateqrc(qrcpath, lncode):

    "updates a qrc file with the given translation entry"

    # print("opening " + qrcpath + "...")

    # getting qrc file contents
    if not os.path.exists(qrcpath):
        print("ERROR: Resource file " + qrcpath + " doesn't exist")
        sys.exit()
    f = open(qrcpath, "r")
    resources = []
    for l in f.readlines():
        resources.append(l)
    f.close()

    # checking for existing entry
    name = "_" + lncode + ".qm"
    for r in resources:
        if name in r:
            # print("language already exists in qrc file")
            return

    # find the latest qm line
    pos = None
    for i in range(len(resources)):
        if ".qm" in resources[i]:
            pos = i
    if pos is None:
        print("No existing .qm file in this resource. Appending to the end position")
        for i in range(len(resources)):
            if "</qresource>" in resources[i]:
                pos = i - 1
    if pos is None:
        print("ERROR: couldn't add qm files to this resource: " + qrcpath)
        sys.exit()

    # inserting new entry just after the last one
    line = resources[pos]
    if ".qm" in line:
        line = re.sub(r"_.*\.qm", "_" + lncode + ".qm", line)
    else:
        modname = os.path.splitext(os.path.basename(qrcpath))[0]
        line = "        <file>translations/" + modname + "_" + lncode + ".qm</file>\n"
        # print "ERROR: no existing qm entry in this resource: Please add one manually " + qrcpath
        # sys.exit()
    # print("inserting line: ",line)
    resources.insert(pos + 1, line)

    # writing the file
    f = open(qrcpath, "w")
    for r in resources:
        f.write(r)
    f.close()
    print("successfully updated ", qrcpath)


def updateTranslatorCpp(lncode):

    "updates the Translator.cpp file with the given translation entry"

    # cppfile = os.path.join(os.path.dirname(__file__), "..", "Gui", "Language", "Translator.cpp")
    # l = QtCore.QLocale(lncode)
    # lnname = QtCore.QLocale.languageToString(l.language())

    # # read file contents
    # f = open(cppfile, "r")
    # cppcode = []
    # for l in f.readlines():
    #     cppcode.append(l)
    # f.close()

    # # checking for existing entry
    # lastentry = 0
    # for i, l in enumerate(cppcode):
    #     if l.startswith("    d->mapLanguageTopLevelDomain[QT_TR_NOOP("):
    #         lastentry = i
    #         if '"' + lncode + '"' in l:
    #             # print(lnname+" ("+lncode+") already exists in Translator.cpp")
    #             return

    # # find the position to insert
    # pos = lastentry + 1
    # if pos == 1:
    #     print("ERROR: couldn't update Translator.cpp")
    #     sys.exit()

    # # inserting new entry just before the above line
    # line = '    d->mapLanguageTopLevelDomain[QT_TR_NOOP("' + lnname + '")] = "' + lncode + '";\n'
    # cppcode.insert(pos, line)
    # print(lnname + " (" + lncode + ") added Translator.cpp")

    # # writing the file
    # f = open(cppfile, "w")
    # for r in cppcode:
    #     f.write(r)
    # f.close()
    pass


def doFile(tsfilepath, targetpath, lncode, qrcpath):

    "updates a single ts file, and creates a corresponding qm file"

    basename = os.path.basename(tsfilepath)[:-3]
    # filename fixes
    if basename + ".ts" in LEGACY_NAMING_MAP.values():
        basename = list(LEGACY_NAMING_MAP)[
            list(LEGACY_NAMING_MAP.values()).index(basename + ".ts")
        ][:-3]
    # newname = basename + "_" + lncode + ".ts"
    newname = basename + ".ts"
    newpath = targetpath + os.sep + newname
    if not os.path.exists(tsfilepath):
        # If this language code does not exist for the given TS file, bail out
        return
    shutil.copyfile(tsfilepath, newpath)
    if basename in GENERATE_QM:
        # print("generating qm files for",newpath,"...")
        try:
            subprocess.run(
                [
                    "lrelease",
                    newpath,
                ],
                timeout=5,
            )
        except Exception as e:
            print(e)
        newqm = targetpath + os.sep + basename + "_" + lncode + ".qm"
        if not os.path.exists(newqm):
            print("ERROR: failed to create " + newqm + ", aborting")
            sys.exit()
        updateqrc(qrcpath, lncode)


def doLanguage(lncode):

    "treats a single language"

    if lncode == "en":
        # never treat "english" translation... For now :)
        return
    prefix = ""
    suffix = ""
    if os.name == "posix":
        prefix = "\033[;32m"
        suffix = "\033[0m"
    print("Updating files for " + prefix + lncode + suffix + "...", end="")
    for target in locations:
        basefilepath = os.path.join(tempfolder, target[0], target[0] + "_" + lncode + ".ts")
        targetpath = os.path.abspath(target[1])
        qrcpath = os.path.abspath(target[2])
        # print("basefilepath {}".format(basefilepath))
        # print("targetpath {}".format(targetpath))
        # print("qrcpath {}".format(qrcpath))
        doFile(basefilepath, targetpath, lncode, qrcpath)
    print(" done")


def applyTranslations(languages):

    global tempfolder
    currentfolder = os.getcwd()
    tempfolder = tempfile.mkdtemp()
    print("creating temp folder " + tempfolder)
    src = os.path.join(currentfolder, "freecad-addons.zip")
    dst = os.path.join(tempfolder, "freecad-addons.zip")
    if not os.path.exists(src):
        print('freecad-addons.zip file not found! Aborting. Run "download" command before this one.')
        sys.exit()
    shutil.copyfile(src, dst)
    os.chdir(tempfolder)
    zfile = zipfile.ZipFile("freecad-addons.zip")
    print("extracting freecad-addons.zip...")
    zfile.extractall()
    os.chdir(currentfolder)
    for ln in languages:
        # print(os.path.join(tempfolder, ln))
        # if not os.path.exists(os.path.join(tempfolder, ln)):
        #     print("ERROR: language path for " + ln + " not found!")
        # else:
        doLanguage(ln)


if __name__ == "__main__":
    command = None

    args = sys.argv[1:]
    if args:
        command = args[0]

    token = os.environ.get("CROWDIN_TOKEN", load_token())
    if command and not token:
        print("Token not found")
        sys.exit()

    project_identifier = os.environ.get("CROWDIN_PROJECT_ID")
    if not project_identifier:
        project_identifier = "freecad-addons"
        # print('CROWDIN_PROJECT_ID env var must be set')
        # sys.exit()

    updater = CrowdinUpdater(token, project_identifier)

    if command == "status":
        status = updater.status()
        status = sorted(status, key=lambda item: item["translationProgress"], reverse=True)
        print(
            len([item for item in status if item["translationProgress"] > THRESHOLD]),
            " languages with status > " + str(THRESHOLD) + "%:",
        )
        print("    ")
        sep = False
        prefix = ""
        suffix = ""
        if os.name == "posix":
            prefix = "\033[;32m"
            suffix = "\033[0m"
        for item in status:
            if item["translationProgress"] > 0:
                if (item["translationProgress"] < THRESHOLD) and (not sep):
                    print("    ")
                    print("Other languages:")
                    print("    ")
                    sep = True
                print(
                    prefix
                    + item["languageId"]
                    + suffix
                    + " "
                    + str(item["translationProgress"])
                    + "% ("
                    + str(item["approvalProgress"])
                    + "% approved)"
                )
                # print(f"  translation progress: {item['translationProgress']}%")
                # print(f"  approval progress:    {item['approvalProgress']}%")

    elif command == "build-status":
        for item in updater.build_status():
            print(f"  id: {item['id']} progress: {item['progress']}% status: {item['status']}")

    elif command == "build":
        updater.build()

    elif command == "download":
        if len(args) == 2:
            updater.download(args[1])
        else:
            stat = updater.build_status()
            if not stat:
                print("no builds found")
            elif len(stat) == 1:
                updater.download(stat[0]["id"])
            else:
                print("available builds:")
                for item in stat:
                    print(
                        f"  id: {item['id']} progress: {item['progress']}% status: {item['status']}"
                    )
                print("please specify a build id")

    elif command in ["update", "upload"]:
        # Find all ts files. However, this contains the lang-specific files too. Let's drop those
        all_ts_files = glob.glob("../**/*.ts", recursive=True)
        # Remove the file extensions
        ts_files_wo_ext = [splitext(f)[0] for f in all_ts_files]
        # Filter out any file that has another file as a substring. E.g. Draft is a substring of Draft_en
        main_ts_files = list(
            filter(
                lambda f: not [a for a in ts_files_wo_ext if a in f and f != a],
                ts_files_wo_ext,
            )
        )
        # Create tuples to map Crowdin name with local path name
        names_and_path = [(f"{basename(f)}.ts", f"{f}.ts") for f in main_ts_files]
        # Accommodate for legacy naming
        ts_files = [
            TsFile(LEGACY_NAMING_MAP[a] if a in LEGACY_NAMING_MAP else a, b)
            for (a, b) in names_and_path
        ]
        updater.update(ts_files)

    elif command in ["apply", "install"]:
        print("retrieving list of languages...")
        status = updater.status()
        status = sorted(status, key=lambda item: item["translationProgress"], reverse=True)
        languages = [
            item["languageId"] for item in status if item["translationProgress"] > THRESHOLD
        ]
        applyTranslations(languages)
        print("Updating Translator.cpp...")
        for ln in languages:
            updateTranslatorCpp(ln)

    elif command == "updateTranslator":
        print("retrieving list of languages...")
        status = updater.status()
        status = sorted(status, key=lambda item: item["translationProgress"], reverse=True)
        languages = [
            item["languageId"] for item in status if item["translationProgress"] > THRESHOLD
        ]
        print("Updating Translator.cpp...")
        for ln in languages:
            updateTranslatorCpp(ln)

    elif command == "gather":
        import updatets

        updatets.main()

    else:
        print(__doc__)<|MERGE_RESOLUTION|>--- conflicted
+++ resolved
@@ -84,11 +84,7 @@
 from urllib.request import urlopen
 from urllib.request import urlretrieve
 
-<<<<<<< HEAD
-from PySide import QtCore
-=======
 # from PySide import QtCore
->>>>>>> 90040363
 
 TsFile = namedtuple("TsFile", ["filename", "src_path"])
 
